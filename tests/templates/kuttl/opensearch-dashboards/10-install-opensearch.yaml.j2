---
apiVersion: opensearch.stackable.tech/v1alpha1
kind: OpenSearchCluster
metadata:
  name: opensearch
spec:
  image:
{% if test_scenario['values']['opensearch'].find(",") > 0 %}
    custom: "{{ test_scenario['values']['opensearch'].split(',')[1] }}"
{% endif %}
    productVersion: "{{ test_scenario['values']['opensearch'].split(',')[0] }}"
    pullPolicy: IfNotPresent
  clusterConfig:
{% if test_scenario['values']['server-use-tls'] == 'false' %}
    tls:
      serverSecretClass: null
{% endif %}
{% if lookup('env', 'VECTOR_AGGREGATOR') %}
    vectorAggregatorConfigMapName: vector-aggregator-discovery
{% endif %}
  nodes:
    config:
      logging:
        enableVectorAgent: {{ lookup('env', 'VECTOR_AGGREGATOR') | length > 0 }}
    roleGroups:
      default:
        config:
          listenerClass: external-unstable
        replicas: 1
    envOverrides:
      # Only required for the official image
      # The official image (built with https://github.com/opensearch-project/opensearch-build)
      # installs a demo configuration if not disabled explicitly.
      DISABLE_INSTALL_DEMO_CONFIG: "true"
      OPENSEARCH_HOME: {{ test_scenario['values']['opensearch_home'] }}
    configOverrides:
      opensearch.yml:
        # Disable memory mapping in this test; If memory mapping were activated, the kernel setting
        # vm.max_map_count would have to be increased to 262144 on the node.
        node.store.allow_mmap: "false"
        # Disable the disk allocation decider in this test; Otherwise the test depends on the disk
        # usage of the node and if the relative watermark set in
        # `cluster.routing.allocation.disk.watermark.high` is reached then the security index could
        # not be created even if enough disk space would be available.
        cluster.routing.allocation.disk.threshold_enabled: "false"
        plugins.security.allow_default_init_securityindex: "true"
    podOverrides:
      spec:
        containers:
          - name: opensearch
            volumeMounts:
              - name: security-config
                mountPath: {{ test_scenario['values']['opensearch_home'] }}/config/opensearch-security
                readOnly: true
        volumes:
          - name: security-config
            secret:
              secretName: opensearch-security-config
<<<<<<< HEAD
=======
              defaultMode: 0o660
          - name: tls
            ephemeral:
              volumeClaimTemplate:
                metadata:
                  annotations:
                    secrets.stackable.tech/class: tls
                spec:
                  storageClassName: secrets.stackable.tech
                  accessModes:
                    - ReadWriteOnce
                  resources:
                    requests:
                      storage: "1"
>>>>>>> 436c864e
---
apiVersion: v1
kind: Secret
metadata:
  name: opensearch-credentials
data:
  admin: QUpWRnNHSkJicFQ2bUNobg==               # AJVFsGJBbpT6mChn
  kibanaserver: RTRrRU51RW1rcUgzanlIQw==        # E4kENuEmkqH3jyHC
---
apiVersion: v1
kind: Secret
metadata:
  name: opensearch-security-config
stringData:
  action_groups.yml: |
    ---
    _meta:
      type: actiongroups
      config_version: 2
  allowlist.yml: |
    ---
    _meta:
      type: allowlist
      config_version: 2

    config:
      enabled: false
  audit.yml: |
    ---
    _meta:
      type: audit
      config_version: 2

    config:
      enabled: false
  config.yml: |
    ---
    _meta:
      type: config
      config_version: 2

    config:
      dynamic:
        authc:
          basic_internal_auth_domain:
            description: Authenticate via HTTP Basic against internal users database
            http_enabled: true
            transport_enabled: true
            order: 1
            http_authenticator:
              type: basic
              challenge: true
            authentication_backend:
              type: intern
        authz: {}
  internal_users.yml: |
    ---
    # The hash value is a bcrypt hash and can be generated with plugin/tools/hash.sh

    _meta:
      type: internalusers
      config_version: 2

    admin:
      hash: $2y$10$xRtHZFJ9QhG9GcYhRpAGpufCZYsk//nxsuel5URh0GWEBgmiI4Q/e
      reserved: true
      backend_roles:
        - admin
      description: OpenSearch admin user

    kibanaserver:
      hash: $2y$10$vPgQ/6ilKDM5utawBqxoR.7euhVQ0qeGl8mPTeKhmFT475WUDrfQS
      reserved: true
      description: OpenSearch Dashboards user
  nodes_dn.yml: |
    ---
    _meta:
      type: nodesdn
      config_version: 2
  roles.yml: |
    ---
    _meta:
      type: roles
      config_version: 2
  roles_mapping.yml: |
    ---
    _meta:
      type: rolesmapping
      config_version: 2

    all_access:
      reserved: false
      backend_roles:
        - admin

    kibana_server:
      reserved: true
      users:
        - kibanaserver
  tenants.yml: |
    ---
    _meta:
      type: tenants
      config_version: 2<|MERGE_RESOLUTION|>--- conflicted
+++ resolved
@@ -56,23 +56,7 @@
           - name: security-config
             secret:
               secretName: opensearch-security-config
-<<<<<<< HEAD
-=======
               defaultMode: 0o660
-          - name: tls
-            ephemeral:
-              volumeClaimTemplate:
-                metadata:
-                  annotations:
-                    secrets.stackable.tech/class: tls
-                spec:
-                  storageClassName: secrets.stackable.tech
-                  accessModes:
-                    - ReadWriteOnce
-                  resources:
-                    requests:
-                      storage: "1"
->>>>>>> 436c864e
 ---
 apiVersion: v1
 kind: Secret
