--- conflicted
+++ resolved
@@ -33,18 +33,6 @@
                 capacity: 100Mi
           listenerClass: external-unstable
         replicas: 3
-<<<<<<< HEAD
-        podOverrides:
-          spec:
-            volumes:
-              - name: tls
-                ephemeral:
-                  volumeClaimTemplate:
-                    metadata:
-                      annotations:
-                        secrets.stackable.tech/scope: node,pod,service=opensearch-discovery,service=opensearch-nodes-cluster-manager-headless
-=======
->>>>>>> 7694293b
       data:
         config:
           nodeRoles:
