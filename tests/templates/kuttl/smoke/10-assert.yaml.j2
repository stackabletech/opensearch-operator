# All fields are checked that are set by the operator.
# This helps to detect unintentional changes. It is also a good reference for the output of the
# operator. The maintenance effort should be okay as long as it is only done in the smoke test.
---
apiVersion: kuttl.dev/v1beta1
kind: TestAssert
timeout: 600
---
apiVersion: apps/v1
kind: StatefulSet
metadata:
  labels:
    app.kubernetes.io/component: nodes
    app.kubernetes.io/instance: opensearch
    app.kubernetes.io/managed-by: opensearch.stackable.tech_opensearchcluster
    app.kubernetes.io/name: opensearch
    app.kubernetes.io/role-group: cluster-manager
    app.kubernetes.io/version: {{ test_scenario['values']['opensearch'].split(',')[0] }}
    stackable.tech/vendor: Stackable
  name: opensearch-nodes-cluster-manager
  ownerReferences:
  - apiVersion: opensearch.stackable.tech/v1alpha1
    controller: true
    kind: OpenSearchCluster
    name: opensearch
spec:
  podManagementPolicy: Parallel
  replicas: 3
  selector:
    matchLabels:
      app.kubernetes.io/component: nodes
      app.kubernetes.io/instance: opensearch
      app.kubernetes.io/name: opensearch
      app.kubernetes.io/role-group: cluster-manager
  serviceName: opensearch-nodes-cluster-manager-headless
  template:
    metadata:
      annotations:
        kubectl.kubernetes.io/default-container: opensearch
      labels:
        app.kubernetes.io/component: nodes
        app.kubernetes.io/instance: opensearch
        app.kubernetes.io/managed-by: opensearch.stackable.tech_opensearchcluster
        app.kubernetes.io/name: opensearch
        app.kubernetes.io/role-group: cluster-manager
        app.kubernetes.io/version: {{ test_scenario['values']['opensearch'].split(',')[0] }}
        stackable.tech/opensearch-role.cluster_manager: "true"
        stackable.tech/vendor: Stackable
    spec:
      affinity:
        podAntiAffinity:
          preferredDuringSchedulingIgnoredDuringExecution:
          - podAffinityTerm:
              labelSelector:
                matchLabels:
                  app.kubernetes.io/component: nodes
                  app.kubernetes.io/instance: opensearch
                  app.kubernetes.io/name: opensearch
              topologyKey: kubernetes.io/hostname
            weight: 1
      containers:
      - args:
        - |-

          prepare_signal_handlers()
          {
              unset term_child_pid
              unset term_kill_needed
              trap 'handle_term_signal' TERM
          }

          handle_term_signal()
          {
              if [ "${term_child_pid}" ]; then
                  kill -TERM "${term_child_pid}" 2>/dev/null
              else
                  term_kill_needed="yes"
              fi
          }

          wait_for_termination()
          {
              set +e
              term_child_pid=$1
              if [[ -v term_kill_needed ]]; then
                  kill -TERM "${term_child_pid}" 2>/dev/null
              fi
              wait ${term_child_pid} 2>/dev/null
              trap - TERM
              wait ${term_child_pid} 2>/dev/null
              set -e
          }

          rm -f /stackable/log/_vector/shutdown
          prepare_signal_handlers
          if command --search containerdebug >/dev/null 2>&1; then
          containerdebug --output=/stackable/log/containerdebug-state.json --loop &
          else
          echo >&2 "containerdebug not installed; Proceed without it."
          fi
          ./opensearch-docker-entrypoint.sh  &
          wait_for_termination $!
          mkdir -p /stackable/log/_vector && touch /stackable/log/_vector/shutdown
        command:
        - /bin/bash
        - -x
        - -euo
        - pipefail
        - -c
        env:
        - name: DISABLE_INSTALL_DEMO_CONFIG
          value: "true"
        - name: OPENSEARCH_HOME
          value: {{ test_scenario['values']['opensearch_home'] }}
        - name: cluster.initial_cluster_manager_nodes
          value: opensearch-nodes-cluster-manager-0,opensearch-nodes-cluster-manager-1,opensearch-nodes-cluster-manager-2
        - name: discovery.seed_hosts
          value: opensearch-discovery
        - name: node.name
          valueFrom:
            fieldRef:
              apiVersion: v1
              fieldPath: metadata.name
        - name: node.roles
          value: cluster_manager
        imagePullPolicy: IfNotPresent
        name: opensearch
        ports:
        - containerPort: 9200
          name: http
          protocol: TCP
        - containerPort: 9300
          name: transport
          protocol: TCP
        readinessProbe:
          failureThreshold: 3
          periodSeconds: 5
          successThreshold: 1
          tcpSocket:
            port: http
          timeoutSeconds: 3
        resources:
          limits:
            cpu: "4"
            memory: 2Gi
          requests:
            cpu: "1"
            memory: 2Gi
        startupProbe:
          failureThreshold: 30
          initialDelaySeconds: 5
          periodSeconds: 10
          successThreshold: 1
          tcpSocket:
            port: http
          timeoutSeconds: 3
        volumeMounts:
        - mountPath: {{ test_scenario['values']['opensearch_home'] }}/config/opensearch.yml
          name: config
          readOnly: true
          subPath: opensearch.yml
        - mountPath: {{ test_scenario['values']['opensearch_home'] }}/config/log4j2.properties
          name: log-config
          readOnly: true
          subPath: log4j2.properties
        - mountPath: {{ test_scenario['values']['opensearch_home'] }}/data
          name: data
        - mountPath: /stackable/listener
          name: listener
        - mountPath: /stackable/log
          name: log
        - mountPath: {{ test_scenario['values']['opensearch_home'] }}/config/tls/internal
          name: tls-internal
{% if test_scenario['values']['server-use-tls'] == 'true' %}
        - mountPath: {{ test_scenario['values']['opensearch_home'] }}/config/tls/server
          name: tls-server
{% endif %}
        - mountPath: {{ test_scenario['values']['opensearch_home'] }}/config/opensearch-security
          name: security-config
          readOnly: true
{% if lookup('env', 'VECTOR_AGGREGATOR') %}
      - args:
        - |-
          # Vector will ignore SIGTERM (as PID != 1) and must be shut down by writing a shutdown trigger file
          vector & vector_pid=$!
          if [ ! -f "/stackable/log/_vector/shutdown" ]; then
          mkdir -p /stackable/log/_vector
          inotifywait -qq --event create /stackable/log/_vector;
          fi
          sleep 1
          kill $vector_pid
        command:
        - /bin/bash
        - -x
        - -euo
        - pipefail
        - -c
        env:
        - name: CLUSTER_NAME
          value: opensearch
        - name: LOG_DIR
          value: /stackable/log
        - name: NAMESPACE
          valueFrom:
            fieldRef:
              apiVersion: v1
              fieldPath: metadata.namespace
        - name: OPENSEARCH_SERVER_LOG_FILE
          value: opensearch_server.json
        - name: ROLE_GROUP_NAME
          value: cluster-manager
        - name: ROLE_NAME
          value: nodes
        - name: VECTOR_AGGREGATOR_ADDRESS
          valueFrom:
            configMapKeyRef:
              key: ADDRESS
              name: vector-aggregator-discovery
        - name: VECTOR_CONFIG_YAML
          value: /stackable/config/vector.yaml
        - name: VECTOR_FILE_LOG_LEVEL
          value: info
        - name: VECTOR_LOG
          value: info
        imagePullPolicy: IfNotPresent
        name: vector
        resources:
          limits:
            cpu: 500m
            memory: 128Mi
          requests:
            cpu: 250m
            memory: 128Mi
        terminationMessagePath: /dev/termination-log
        terminationMessagePolicy: File
        volumeMounts:
        - mountPath: /stackable/config/vector.yaml
          name: config
          readOnly: true
          subPath: vector.yaml
        - mountPath: /stackable/log
          name: log
{% endif %}
      securityContext:
        fsGroup: 1000
      serviceAccount: opensearch-serviceaccount
      serviceAccountName: opensearch-serviceaccount
      terminationGracePeriodSeconds: 120
      volumes:
      - configMap:
          defaultMode: 0o660
          name: opensearch-nodes-cluster-manager
        name: config
      - configMap:
          defaultMode: 0o660
          name: opensearch-nodes-cluster-manager
        name: log-config
      - emptyDir:
          sizeLimit: 30Mi
        name: log
      - ephemeral:
          volumeClaimTemplate:
            metadata:
              annotations:
                secrets.stackable.tech/class: tls
<<<<<<< HEAD
                secrets.stackable.tech/scope: node,pod,service=opensearch-discovery,service=opensearch-nodes-cluster-manager-headless
=======
                secrets.stackable.tech/scope: listener-volume=listener,pod
>>>>>>> 7694293b
            spec:
              accessModes:
              - ReadWriteOnce
              resources:
                requests:
                  storage: "1"
              storageClassName: secrets.stackable.tech
              volumeMode: Filesystem
        name: tls-internal
{% if test_scenario['values']['server-use-tls'] == 'true' %}
      - ephemeral:
          volumeClaimTemplate:
            metadata:
              annotations:
                secrets.stackable.tech/backend.autotls.cert.lifetime: 1d
                secrets.stackable.tech/class: tls
                secrets.stackable.tech/format: tls-pem
                secrets.stackable.tech/scope: service=opensearch,listener-volume=listener,pod
            spec:
              accessModes:
              - ReadWriteOnce
              resources:
                requests:
                  storage: "1"
              storageClassName: secrets.stackable.tech
              volumeMode: Filesystem
        name: tls-server
{% endif %}
      - name: security-config
        secret:
          defaultMode: 0o660
          secretName: opensearch-security-config
  volumeClaimTemplates:
  - apiVersion: v1
    kind: PersistentVolumeClaim
    metadata:
      name: data
    spec:
      accessModes:
      - ReadWriteOnce
      resources:
        requests:
          storage: 100Mi
      volumeMode: Filesystem
    status:
      phase: Pending
  - apiVersion: v1
    kind: PersistentVolumeClaim
    metadata:
      annotations:
        listeners.stackable.tech/listener-name: opensearch-nodes-cluster-manager
      labels:
        app.kubernetes.io/component: nodes
        app.kubernetes.io/instance: opensearch
        app.kubernetes.io/managed-by: opensearch.stackable.tech_opensearchcluster
        app.kubernetes.io/name: opensearch
        app.kubernetes.io/role-group: cluster-manager
        app.kubernetes.io/version: {{ test_scenario['values']['opensearch'].split(',')[0] }}
        stackable.tech/vendor: Stackable
      name: listener
    spec:
      accessModes:
      - ReadWriteMany
      resources:
        requests:
          storage: "1"
      storageClassName: listeners.stackable.tech
      volumeMode: Filesystem
    status:
      phase: Pending
status:
  readyReplicas: 3
  replicas: 3
---
apiVersion: apps/v1
kind: StatefulSet
metadata:
  labels:
    app.kubernetes.io/component: nodes
    app.kubernetes.io/instance: opensearch
    app.kubernetes.io/managed-by: opensearch.stackable.tech_opensearchcluster
    app.kubernetes.io/name: opensearch
    app.kubernetes.io/role-group: data
    app.kubernetes.io/version: {{ test_scenario['values']['opensearch'].split(',')[0] }}
    stackable.tech/vendor: Stackable
  name: opensearch-nodes-data
  ownerReferences:
  - apiVersion: opensearch.stackable.tech/v1alpha1
    controller: true
    kind: OpenSearchCluster
    name: opensearch
spec:
  podManagementPolicy: Parallel
  replicas: 2
  selector:
    matchLabels:
      app.kubernetes.io/component: nodes
      app.kubernetes.io/instance: opensearch
      app.kubernetes.io/name: opensearch
      app.kubernetes.io/role-group: data
  serviceName: opensearch-nodes-data-headless
  template:
    metadata:
      annotations:
        kubectl.kubernetes.io/default-container: opensearch
      labels:
        app.kubernetes.io/component: nodes
        app.kubernetes.io/instance: opensearch
        app.kubernetes.io/managed-by: opensearch.stackable.tech_opensearchcluster
        app.kubernetes.io/name: opensearch
        app.kubernetes.io/role-group: data
        app.kubernetes.io/version: {{ test_scenario['values']['opensearch'].split(',')[0] }}
        stackable.tech/opensearch-role.data: "true"
        stackable.tech/opensearch-role.ingest: "true"
        stackable.tech/opensearch-role.remote_cluster_client: "true"
        stackable.tech/vendor: Stackable
    spec:
      affinity:
        podAntiAffinity:
          preferredDuringSchedulingIgnoredDuringExecution:
          - podAffinityTerm:
              labelSelector:
                matchLabels:
                  app.kubernetes.io/component: nodes
                  app.kubernetes.io/instance: opensearch
                  app.kubernetes.io/name: opensearch
              topologyKey: kubernetes.io/hostname
            weight: 1
      containers:
      - args:
        - |-

          prepare_signal_handlers()
          {
              unset term_child_pid
              unset term_kill_needed
              trap 'handle_term_signal' TERM
          }

          handle_term_signal()
          {
              if [ "${term_child_pid}" ]; then
                  kill -TERM "${term_child_pid}" 2>/dev/null
              else
                  term_kill_needed="yes"
              fi
          }

          wait_for_termination()
          {
              set +e
              term_child_pid=$1
              if [[ -v term_kill_needed ]]; then
                  kill -TERM "${term_child_pid}" 2>/dev/null
              fi
              wait ${term_child_pid} 2>/dev/null
              trap - TERM
              wait ${term_child_pid} 2>/dev/null
              set -e
          }

          rm -f /stackable/log/_vector/shutdown
          prepare_signal_handlers
          if command --search containerdebug >/dev/null 2>&1; then
          containerdebug --output=/stackable/log/containerdebug-state.json --loop &
          else
          echo >&2 "containerdebug not installed; Proceed without it."
          fi
          ./opensearch-docker-entrypoint.sh  &
          wait_for_termination $!
          mkdir -p /stackable/log/_vector && touch /stackable/log/_vector/shutdown
        command:
        - /bin/bash
        - -x
        - -euo
        - pipefail
        - -c
        env:
        - name: DISABLE_INSTALL_DEMO_CONFIG
          value: "true"
        - name: OPENSEARCH_HOME
          value: {{ test_scenario['values']['opensearch_home'] }}
        - name: cluster.initial_cluster_manager_nodes
        - name: discovery.seed_hosts
          value: opensearch-discovery
        - name: node.name
          valueFrom:
            fieldRef:
              apiVersion: v1
              fieldPath: metadata.name
        - name: node.roles
          value: ingest,data,remote_cluster_client
        imagePullPolicy: IfNotPresent
        name: opensearch
        ports:
        - containerPort: 9200
          name: http
          protocol: TCP
        - containerPort: 9300
          name: transport
          protocol: TCP
        readinessProbe:
          failureThreshold: 3
          periodSeconds: 5
          successThreshold: 1
          tcpSocket:
            port: http
          timeoutSeconds: 3
        resources:
          limits:
            cpu: "4"
            memory: 2Gi
          requests:
            cpu: "1"
            memory: 2Gi
        startupProbe:
          failureThreshold: 30
          initialDelaySeconds: 5
          periodSeconds: 10
          successThreshold: 1
          tcpSocket:
            port: http
          timeoutSeconds: 3
        volumeMounts:
        - mountPath: {{ test_scenario['values']['opensearch_home'] }}/config/opensearch.yml
          name: config
          readOnly: true
          subPath: opensearch.yml
        - mountPath: {{ test_scenario['values']['opensearch_home'] }}/config/log4j2.properties
          name: log-config
          readOnly: true
          subPath: log4j2.properties
        - mountPath: {{ test_scenario['values']['opensearch_home'] }}/data
          name: data
        - mountPath: /stackable/listener
          name: listener
        - mountPath: /stackable/log
          name: log
        - mountPath: {{ test_scenario['values']['opensearch_home'] }}/config/tls/internal
          name: tls-internal
{% if test_scenario['values']['server-use-tls'] == 'true' %}
        - mountPath: {{ test_scenario['values']['opensearch_home'] }}/config/tls/server
          name: tls-server
{% endif %}
        - mountPath: {{ test_scenario['values']['opensearch_home'] }}/config/opensearch-security
          name: security-config
          readOnly: true
{% if lookup('env', 'VECTOR_AGGREGATOR') %}
      - args:
        - |-
          # Vector will ignore SIGTERM (as PID != 1) and must be shut down by writing a shutdown trigger file
          vector & vector_pid=$!
          if [ ! -f "/stackable/log/_vector/shutdown" ]; then
          mkdir -p /stackable/log/_vector
          inotifywait -qq --event create /stackable/log/_vector;
          fi
          sleep 1
          kill $vector_pid
        command:
        - /bin/bash
        - -x
        - -euo
        - pipefail
        - -c
        env:
        - name: CLUSTER_NAME
          value: opensearch
        - name: LOG_DIR
          value: /stackable/log
        - name: NAMESPACE
          valueFrom:
            fieldRef:
              apiVersion: v1
              fieldPath: metadata.namespace
        - name: OPENSEARCH_SERVER_LOG_FILE
          value: opensearch_server.json
        - name: ROLE_GROUP_NAME
          value: data
        - name: ROLE_NAME
          value: nodes
        - name: VECTOR_AGGREGATOR_ADDRESS
          valueFrom:
            configMapKeyRef:
              key: ADDRESS
              name: vector-aggregator-discovery
        - name: VECTOR_CONFIG_YAML
          value: /stackable/config/vector.yaml
        - name: VECTOR_FILE_LOG_LEVEL
          value: info
        - name: VECTOR_LOG
          value: info
        imagePullPolicy: IfNotPresent
        name: vector
        resources:
          limits:
            cpu: 500m
            memory: 128Mi
          requests:
            cpu: 250m
            memory: 128Mi
        terminationMessagePath: /dev/termination-log
        terminationMessagePolicy: File
        volumeMounts:
        - mountPath: /stackable/config/vector.yaml
          name: config
          readOnly: true
          subPath: vector.yaml
        - mountPath: /stackable/log
          name: log
{% endif %}
      securityContext:
        fsGroup: 1000
      serviceAccount: opensearch-serviceaccount
      serviceAccountName: opensearch-serviceaccount
      terminationGracePeriodSeconds: 120
      volumes:
      - configMap:
          defaultMode: 0o660
          name: opensearch-nodes-data
        name: config
      - configMap:
          defaultMode: 0o660
          name: opensearch-nodes-data
        name: log-config
      - emptyDir:
          sizeLimit: 30Mi
        name: log
      - ephemeral:
          volumeClaimTemplate:
            metadata:
              annotations:
                secrets.stackable.tech/class: tls
                secrets.stackable.tech/scope: listener-volume=listener,pod
            spec:
              accessModes:
              - ReadWriteOnce
              resources:
                requests:
                  storage: "1"
              storageClassName: secrets.stackable.tech
              volumeMode: Filesystem
        name: tls-internal
{% if test_scenario['values']['server-use-tls'] == 'true' %}
      - ephemeral:
          volumeClaimTemplate:
            metadata:
              annotations:
                secrets.stackable.tech/backend.autotls.cert.lifetime: 1d
                secrets.stackable.tech/class: tls
                secrets.stackable.tech/format: tls-pem
                secrets.stackable.tech/scope: service=opensearch,listener-volume=listener,pod
            spec:
              accessModes:
              - ReadWriteOnce
              resources:
                requests:
                  storage: "1"
              storageClassName: secrets.stackable.tech
              volumeMode: Filesystem
        name: tls-server
{% endif %}
      - name: security-config
        secret:
          defaultMode: 0o660
          secretName: opensearch-security-config
  volumeClaimTemplates:
  - apiVersion: v1
    kind: PersistentVolumeClaim
    metadata:
      name: data
    spec:
      accessModes:
      - ReadWriteOnce
      resources:
        requests:
          storage: 2Gi
      volumeMode: Filesystem
    status:
      phase: Pending
  - apiVersion: v1
    kind: PersistentVolumeClaim
    metadata:
      annotations:
        listeners.stackable.tech/listener-name: opensearch-nodes-data
      labels:
        app.kubernetes.io/component: nodes
        app.kubernetes.io/instance: opensearch
        app.kubernetes.io/managed-by: opensearch.stackable.tech_opensearchcluster
        app.kubernetes.io/name: opensearch
        app.kubernetes.io/role-group: data
        app.kubernetes.io/version: {{ test_scenario['values']['opensearch'].split(',')[0] }}
        stackable.tech/vendor: Stackable
      name: listener
    spec:
      accessModes:
      - ReadWriteMany
      resources:
        requests:
          storage: "1"
      storageClassName: listeners.stackable.tech
      volumeMode: Filesystem
    status:
      phase: Pending
status:
  readyReplicas: 2
  replicas: 2
---
apiVersion: v1
kind: ConfigMap
metadata:
  labels:
    app.kubernetes.io/component: nodes
    app.kubernetes.io/instance: opensearch
    app.kubernetes.io/managed-by: opensearch.stackable.tech_opensearchcluster
    app.kubernetes.io/name: opensearch
    app.kubernetes.io/role-group: cluster-manager
    app.kubernetes.io/version: {{ test_scenario['values']['opensearch'].split(',')[0] }}
    stackable.tech/vendor: Stackable
  name: opensearch-nodes-cluster-manager
  ownerReferences:
  - apiVersion: opensearch.stackable.tech/v1alpha1
    controller: true
    kind: OpenSearchCluster
    name: opensearch
data:
  opensearch.yml: |-
    cluster.name: "opensearch"
    cluster.routing.allocation.disk.threshold_enabled: "false"
    discovery.type: "zen"
    network.host: "0.0.0.0"
    node.attr.role-group: "cluster-manager"
    node.store.allow_mmap: "false"
    plugins.security.allow_default_init_securityindex: "true"
    plugins.security.nodes_dn: ["CN=generated certificate for pod"]
{% if test_scenario['values']['server-use-tls'] == 'true' %}
    plugins.security.ssl.http.enabled: true
    plugins.security.ssl.http.pemcert_filepath: "{{ test_scenario['values']['opensearch_home'] }}/config/tls/server/tls.crt"
    plugins.security.ssl.http.pemkey_filepath: "{{ test_scenario['values']['opensearch_home'] }}/config/tls/server/tls.key"
    plugins.security.ssl.http.pemtrustedcas_filepath: "{{ test_scenario['values']['opensearch_home'] }}/config/tls/server/ca.crt"
{% else %}
    plugins.security.ssl.http.enabled: false
{% endif %}
    plugins.security.ssl.transport.enabled: true
    plugins.security.ssl.transport.pemcert_filepath: "{{ test_scenario['values']['opensearch_home'] }}/config/tls/internal/tls.crt"
    plugins.security.ssl.transport.pemkey_filepath: "{{ test_scenario['values']['opensearch_home'] }}/config/tls/internal/tls.key"
    plugins.security.ssl.transport.pemtrustedcas_filepath: "{{ test_scenario['values']['opensearch_home'] }}/config/tls/internal/ca.crt"
---
apiVersion: v1
kind: ConfigMap
metadata:
  labels:
    app.kubernetes.io/component: nodes
    app.kubernetes.io/instance: opensearch
    app.kubernetes.io/managed-by: opensearch.stackable.tech_opensearchcluster
    app.kubernetes.io/name: opensearch
    app.kubernetes.io/role-group: data
    app.kubernetes.io/version: {{ test_scenario['values']['opensearch'].split(',')[0] }}
    stackable.tech/vendor: Stackable
  name: opensearch-nodes-data
  ownerReferences:
  - apiVersion: opensearch.stackable.tech/v1alpha1
    controller: true
    kind: OpenSearchCluster
    name: opensearch
data:
  opensearch.yml: |-
    cluster.name: "opensearch"
    cluster.routing.allocation.disk.threshold_enabled: "false"
    discovery.type: "zen"
    network.host: "0.0.0.0"
    node.attr.role-group: "data"
    node.store.allow_mmap: "false"
    plugins.security.allow_default_init_securityindex: "true"
    plugins.security.nodes_dn: ["CN=generated certificate for pod"]
{% if test_scenario['values']['server-use-tls'] == 'true' %}
    plugins.security.ssl.http.enabled: true
    plugins.security.ssl.http.pemcert_filepath: "{{ test_scenario['values']['opensearch_home'] }}/config/tls/server/tls.crt"
    plugins.security.ssl.http.pemkey_filepath: "{{ test_scenario['values']['opensearch_home'] }}/config/tls/server/tls.key"
    plugins.security.ssl.http.pemtrustedcas_filepath: "{{ test_scenario['values']['opensearch_home'] }}/config/tls/server/ca.crt"
{% else %}
    plugins.security.ssl.http.enabled: false
{% endif %}
    plugins.security.ssl.transport.enabled: true
    plugins.security.ssl.transport.pemcert_filepath: "{{ test_scenario['values']['opensearch_home'] }}/config/tls/internal/tls.crt"
    plugins.security.ssl.transport.pemkey_filepath: "{{ test_scenario['values']['opensearch_home'] }}/config/tls/internal/tls.key"
    plugins.security.ssl.transport.pemtrustedcas_filepath: "{{ test_scenario['values']['opensearch_home'] }}/config/tls/internal/ca.crt"
---
apiVersion: v1
kind: Service
metadata:
  labels:
    app.kubernetes.io/component: nodes
    app.kubernetes.io/instance: opensearch
    app.kubernetes.io/managed-by: opensearch.stackable.tech_opensearchcluster
    app.kubernetes.io/name: opensearch
    app.kubernetes.io/role-group: cluster-manager
    app.kubernetes.io/version: {{ test_scenario['values']['opensearch'].split(',')[0] }}
    stackable.tech/vendor: Stackable
  name: opensearch-nodes-cluster-manager-headless
spec:
  ports:
  - name: http
    port: 9200
    protocol: TCP
    targetPort: 9200
  - name: transport
    port: 9300
    protocol: TCP
    targetPort: 9300
  publishNotReadyAddresses: true
  selector:
    app.kubernetes.io/component: nodes
    app.kubernetes.io/instance: opensearch
    app.kubernetes.io/name: opensearch
    app.kubernetes.io/role-group: cluster-manager
  type: ClusterIP
---
apiVersion: v1
kind: Service
metadata:
  labels:
    app.kubernetes.io/component: nodes
    app.kubernetes.io/instance: opensearch
    app.kubernetes.io/managed-by: opensearch.stackable.tech_opensearchcluster
    app.kubernetes.io/name: opensearch
    app.kubernetes.io/role-group: data
    app.kubernetes.io/version: {{ test_scenario['values']['opensearch'].split(',')[0] }}
    stackable.tech/vendor: Stackable
  name: opensearch-nodes-data-headless
spec:
  ports:
  - name: http
    port: 9200
    protocol: TCP
    targetPort: 9200
  - name: transport
    port: 9300
    protocol: TCP
    targetPort: 9300
  publishNotReadyAddresses: true
  selector:
    app.kubernetes.io/component: nodes
    app.kubernetes.io/instance: opensearch
    app.kubernetes.io/name: opensearch
    app.kubernetes.io/role-group: data
  type: ClusterIP
---
apiVersion: v1
kind: Service
metadata:
  labels:
    app.kubernetes.io/component: nodes
    app.kubernetes.io/instance: opensearch
    app.kubernetes.io/managed-by: opensearch.stackable.tech_opensearchcluster
    app.kubernetes.io/name: opensearch
    app.kubernetes.io/version: {{ test_scenario['values']['opensearch'].split(',')[0] }}
    stackable.tech/vendor: Stackable
  name: opensearch-discovery
  ownerReferences:
  - apiVersion: opensearch.stackable.tech/v1alpha1
    controller: true
    kind: OpenSearchCluster
    name: opensearch
spec:
  ports:
  - name: http
    port: 9200
    protocol: TCP
    targetPort: 9200
  - name: transport
    port: 9300
    protocol: TCP
    targetPort: 9300
  publishNotReadyAddresses: true
  selector:
    app.kubernetes.io/component: nodes
    app.kubernetes.io/instance: opensearch
    app.kubernetes.io/name: opensearch
    stackable.tech/opensearch-role.cluster_manager: "true"
  type: ClusterIP
---
apiVersion: v1
kind: ServiceAccount
metadata:
  labels:
    app.kubernetes.io/component: nodes
    app.kubernetes.io/instance: opensearch
    app.kubernetes.io/managed-by: opensearch.stackable.tech_opensearchcluster
    app.kubernetes.io/name: opensearch
    app.kubernetes.io/version: {{ test_scenario['values']['opensearch'].split(',')[0] }}
    stackable.tech/vendor: Stackable
  name: opensearch-serviceaccount
  ownerReferences:
  - apiVersion: opensearch.stackable.tech/v1alpha1
    controller: true
    kind: OpenSearchCluster
    name: opensearch
---
apiVersion: rbac.authorization.k8s.io/v1
kind: RoleBinding
metadata:
  labels:
    app.kubernetes.io/component: nodes
    app.kubernetes.io/instance: opensearch
    app.kubernetes.io/managed-by: opensearch.stackable.tech_opensearchcluster
    app.kubernetes.io/name: opensearch
    app.kubernetes.io/version: {{ test_scenario['values']['opensearch'].split(',')[0] }}
    stackable.tech/vendor: Stackable
  name: opensearch-rolebinding
  ownerReferences:
  - apiVersion: opensearch.stackable.tech/v1alpha1
    controller: true
    kind: OpenSearchCluster
    name: opensearch
roleRef:
  apiGroup: rbac.authorization.k8s.io
  kind: ClusterRole
  name: opensearch-clusterrole
subjects:
- kind: ServiceAccount
  name: opensearch-serviceaccount
---
apiVersion: policy/v1
kind: PodDisruptionBudget
metadata:
  labels:
    app.kubernetes.io/component: nodes
    app.kubernetes.io/instance: opensearch
    app.kubernetes.io/managed-by: opensearch.stackable.tech_opensearchcluster
    app.kubernetes.io/name: opensearch
  name: opensearch-nodes
spec:
  maxUnavailable: 1
  selector:
    matchLabels:
      app.kubernetes.io/component: nodes
      app.kubernetes.io/instance: opensearch
      app.kubernetes.io/name: opensearch
---
apiVersion: listeners.stackable.tech/v1alpha1
kind: Listener
metadata:
  labels:
    app.kubernetes.io/component: nodes
    app.kubernetes.io/instance: opensearch
    app.kubernetes.io/managed-by: opensearch.stackable.tech_opensearchcluster
    app.kubernetes.io/name: opensearch
    app.kubernetes.io/role-group: cluster-manager
    app.kubernetes.io/version: {{ test_scenario['values']['opensearch'].split(',')[0] }}
    stackable.tech/vendor: Stackable
  name: opensearch-nodes-cluster-manager
  ownerReferences:
  - apiVersion: opensearch.stackable.tech/v1alpha1
    controller: true
    kind: OpenSearchCluster
    name: opensearch
spec:
  className: external-unstable
  extraPodSelectorLabels: {}
  ports:
  - name: http
    port: 9200
    protocol: TCP
  publishNotReadyAddresses: null
---
apiVersion: listeners.stackable.tech/v1alpha1
kind: Listener
metadata:
  labels:
    app.kubernetes.io/component: nodes
    app.kubernetes.io/instance: opensearch
    app.kubernetes.io/managed-by: opensearch.stackable.tech_opensearchcluster
    app.kubernetes.io/name: opensearch
    app.kubernetes.io/role-group: data
    app.kubernetes.io/version: {{ test_scenario['values']['opensearch'].split(',')[0] }}
    stackable.tech/vendor: Stackable
  name: opensearch-nodes-data
  ownerReferences:
  - apiVersion: opensearch.stackable.tech/v1alpha1
    controller: true
    kind: OpenSearchCluster
    name: opensearch
spec:
  className: cluster-internal
  extraPodSelectorLabels: {}
  ports:
  - name: http
    port: 9200
    protocol: TCP
  publishNotReadyAddresses: null<|MERGE_RESOLUTION|>--- conflicted
+++ resolved
@@ -263,11 +263,7 @@
             metadata:
               annotations:
                 secrets.stackable.tech/class: tls
-<<<<<<< HEAD
-                secrets.stackable.tech/scope: node,pod,service=opensearch-discovery,service=opensearch-nodes-cluster-manager-headless
-=======
                 secrets.stackable.tech/scope: listener-volume=listener,pod
->>>>>>> 7694293b
             spec:
               accessModes:
               - ReadWriteOnce
@@ -285,7 +281,7 @@
                 secrets.stackable.tech/backend.autotls.cert.lifetime: 1d
                 secrets.stackable.tech/class: tls
                 secrets.stackable.tech/format: tls-pem
-                secrets.stackable.tech/scope: service=opensearch,listener-volume=listener,pod
+                secrets.stackable.tech/scope: service=opensearch-discovery,listener-volume=listener,pod
             spec:
               accessModes:
               - ReadWriteOnce
@@ -618,7 +614,7 @@
                 secrets.stackable.tech/backend.autotls.cert.lifetime: 1d
                 secrets.stackable.tech/class: tls
                 secrets.stackable.tech/format: tls-pem
-                secrets.stackable.tech/scope: service=opensearch,listener-volume=listener,pod
+                secrets.stackable.tech/scope: service=opensearch-discovery,listener-volume=listener,pod
             spec:
               accessModes:
               - ReadWriteOnce
