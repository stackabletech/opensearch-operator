--- conflicted
+++ resolved
@@ -26,18 +26,15 @@
     dimensions:
       - opensearch
       - opensearch_home
-<<<<<<< HEAD
+  # requires an image with Vector
+  - name: logging
+    dimensions:
+      - opensearch
   - name: opensearch-dashboards
     dimensions:
       - opensearch
       - openshift
       - opensearch_home
-=======
-  # requires an image with Vector
-  - name: logging
-    dimensions:
-      - opensearch
->>>>>>> 76969bb8
 suites:
   - name: nightly
     patch:
