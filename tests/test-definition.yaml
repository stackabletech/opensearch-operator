--- conflicted
+++ resolved
@@ -25,11 +25,12 @@
       - opensearch
       - openshift
       - opensearch_home
-<<<<<<< HEAD
+  - name: metrics
+    dimensions:
+      - opensearch
+      - openshift
+      - opensearch_home
   - name: ldap
-=======
-  - name: metrics
->>>>>>> 8e22f7e4
     dimensions:
       - opensearch
       - openshift
