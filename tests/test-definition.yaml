---
dimensions:
  - name: opensearch
    values:
      - 3.1.0
      # To use a custom image, add a comma and the full name after the product version, e.g.:
      # - 3.1.0,oci.stackable.tech/sandbox/opensearch:3.1.0-stackable0.0.0-dev
      # - 3.1.0,localhost:5000/sdp/opensearch:3.1.0-stackable0.0.0-dev
  - name: opensearch_home
    values:
      - /stackable/opensearch
<<<<<<< HEAD
  - name: http-use-tls
    values:
      - "true"
      - "false"
=======
  # The release must sometimes be known in podOverrides or Helm values
  - name: release
    values:
      - 0.0.0-dev
>>>>>>> 2dc43856
tests:
  - name: smoke
    dimensions:
      - opensearch
      - opensearch_home
      - http-use-tls
  - name: external-access
    dimensions:
      - opensearch
      - opensearch_home
  # requires an image with the OpenSearch Prometheus exporter
  - name: metrics
    dimensions:
      - opensearch
  - name: ldap
    dimensions:
      - opensearch
      - opensearch_home
  # requires an image with Vector
  - name: logging
    dimensions:
      - opensearch
  - name: opensearch-dashboards
    dimensions:
      - opensearch
      - opensearch_home
<<<<<<< HEAD
      - http-use-tls
=======
      - release
>>>>>>> 2dc43856
  # requires the repository-s3 plugin
  - name: snapshot-s3
    dimensions:
      - opensearch
      - release
suites:
  - name: nightly
    patch:
      - dimensions:
          - name: opensearch
            expr: last
  - name: smoke-latest
    select:
      - smoke
      - opensearch-dashboards
    patch:
      - dimensions:
          - expr: last
  - name: openshift
    patch:
      - dimensions:
          - expr: last
      - dimensions:
          - name: opensearch
            expr: last
  - name: original-image
    select:
      - smoke
      - external-access
      - ldap
      - opensearch-dashboards
    patch:
      - dimensions:
          - name: opensearch
            expr: 3.1.0,opensearchproject/opensearch:3.1.0
          - name: opensearch_home
            expr: /usr/share/opensearch<|MERGE_RESOLUTION|>--- conflicted
+++ resolved
@@ -9,17 +9,14 @@
   - name: opensearch_home
     values:
       - /stackable/opensearch
-<<<<<<< HEAD
   - name: http-use-tls
     values:
       - "true"
       - "false"
-=======
   # The release must sometimes be known in podOverrides or Helm values
   - name: release
     values:
       - 0.0.0-dev
->>>>>>> 2dc43856
 tests:
   - name: smoke
     dimensions:
@@ -46,11 +43,8 @@
     dimensions:
       - opensearch
       - opensearch_home
-<<<<<<< HEAD
       - http-use-tls
-=======
       - release
->>>>>>> 2dc43856
   # requires the repository-s3 plugin
   - name: snapshot-s3
     dimensions:
