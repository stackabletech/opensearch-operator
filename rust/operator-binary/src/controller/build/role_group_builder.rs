//! Builder for role-group resources

use std::{collections::BTreeMap, str::FromStr};

use stackable_operator::{
    builder::{
        meta::ObjectMetaBuilder,
        pod::volume::{SecretFormat, SecretOperatorVolumeSourceBuilder, VolumeBuilder},
    },
    crd::listener::{self},
    k8s_openapi::{
        DeepMerge,
        api::{
            apps::v1::{StatefulSet, StatefulSetSpec},
            core::v1::{
                Affinity, ConfigMap, ConfigMapVolumeSource, Container, ContainerPort,
                EmptyDirVolumeSource, KeyToPath, PersistentVolumeClaim, PodSecurityContext,
                PodSpec, PodTemplateSpec, Probe, SecretVolumeSource, Service, ServicePort,
                ServiceSpec, TCPSocketAction, Volume, VolumeMount,
            },
        },
        apimachinery::pkg::{
            api::resource::Quantity, apis::meta::v1::LabelSelector, util::intstr::IntOrString,
        },
    },
    kvp::{Annotation, Annotations, Label, Labels},
    product_logging::framework::{
        VECTOR_CONFIG_FILE, calculate_log_volume_size_limit, create_vector_shutdown_file_command,
        remove_vector_shutdown_file_command,
    },
    shared::time::Duration,
    utils::COMMON_BASH_TRAP_FUNCTIONS,
};

use super::{
    node_config::{CONFIGURATION_FILE_OPENSEARCH_YML, NodeConfig},
    product_logging::config::{
        CONFIGURATION_FILE_LOG4J2_PROPERTIES, create_log4j2_config, vector_config_file_content,
    },
};
use crate::{
    constant,
    controller::{
        ContextNames, OpenSearchRoleGroupConfig, ValidatedCluster,
        build::product_logging::config::{
            MAX_OPENSEARCH_SERVER_LOG_FILES_SIZE, vector_config_file_extra_env_vars,
        },
    },
    crd::v1alpha1,
    framework::{
        builder::{
            meta::ownerreference_from_resource,
            pod::{
                container::new_container_builder,
                volume::{ListenerReference, listener_operator_volume_source_builder_build_pvc},
            },
        },
        kvp::label::{recommended_labels, role_group_selector, role_selector},
        product_logging::framework::{
            STACKABLE_LOG_DIR, ValidatedContainerLogConfigChoice, vector_container,
        },
        role_group_utils::ResourceNames,
        types::{
            kubernetes::{
                PersistentVolumeClaimName, SecretClassName, ServiceAccountName, ServiceName,
                VolumeName,
            },
            operator::RoleGroupName,
        },
    },
};

pub const HTTP_PORT_NAME: &str = "http";
pub const HTTP_PORT: u16 = 9200;
pub const TRANSPORT_PORT_NAME: &str = "transport";
pub const TRANSPORT_PORT: u16 = 9300;

constant!(CONFIG_VOLUME_NAME: VolumeName = "config");

constant!(LOG_CONFIG_VOLUME_NAME: VolumeName = "log-config");
constant!(DATA_VOLUME_NAME: VolumeName = "data");

constant!(LISTENER_VOLUME_NAME: PersistentVolumeClaimName = "listener");
const LISTENER_VOLUME_DIR: &str = "/stackable/listener";

constant!(TLS_SERVER_VOLUME_NAME: VolumeName = "tls-server");
constant!(TLS_INTERNAL_VOLUME_NAME: VolumeName = "tls-internal");

constant!(LOG_VOLUME_NAME: VolumeName = "log");
const LOG_VOLUME_DIR: &str = "/stackable/log";

<<<<<<< HEAD
const OPENSEARCH_KEYSTORE_FILE_NAME: &str = "opensearch.keystore";
const OPENSEARCH_INITIALIZED_KEYSTORE_DIRECTORY_NAME: &str = "initialized-keystore";
const OPENSEARCH_KEYSTORE_SECRETS_DIRECTORY: &str = "keystore-secrets";
constant!(OPENSEARCH_KEYSTORE_VOLUME_NAME: VolumeName = "keystore");
const OPENSEARCH_KEYSTORE_VOLUME_SIZE: &str = "1Mi";

=======
>>>>>>> 7694293b
/// Builder for role-group resources
pub struct RoleGroupBuilder<'a> {
    service_account_name: ServiceAccountName,
    cluster: ValidatedCluster,
    node_config: NodeConfig,
    role_group_name: RoleGroupName,
    role_group_config: OpenSearchRoleGroupConfig,
    context_names: &'a ContextNames,
    resource_names: ResourceNames,
}

impl<'a> RoleGroupBuilder<'a> {
    pub fn new(
        service_account_name: ServiceAccountName,
        cluster: ValidatedCluster,
        role_group_name: RoleGroupName,
        role_group_config: OpenSearchRoleGroupConfig,
        context_names: &'a ContextNames,
        discovery_service_name: ServiceName,
    ) -> RoleGroupBuilder<'a> {
        RoleGroupBuilder {
            service_account_name,
            cluster: cluster.clone(),
            node_config: NodeConfig::new(
                cluster.clone(),
                role_group_name.clone(),
                role_group_config.clone(),
                discovery_service_name,
            ),
            role_group_name: role_group_name.clone(),
            role_group_config,
            context_names,
            resource_names: ResourceNames {
                cluster_name: cluster.name.clone(),
                role_name: ValidatedCluster::role_name(),
                role_group_name,
            },
        }
    }

    /// Builds the [`ConfigMap`] containing the configuration files of the role-group
    /// [`StatefulSet`]
    pub fn build_config_map(&self) -> ConfigMap {
        let metadata = self
            .common_metadata(self.resource_names.role_group_config_map())
            .build();

        let mut data = BTreeMap::new();

        data.insert(
            CONFIGURATION_FILE_OPENSEARCH_YML.to_owned(),
            self.node_config.opensearch_config_file_content(),
        );

        if let ValidatedContainerLogConfigChoice::Automatic(log_config) =
            &self.role_group_config.config.logging.opensearch_container
        {
            data.insert(
                CONFIGURATION_FILE_LOG4J2_PROPERTIES.to_owned(),
                create_log4j2_config(log_config),
            );
        };

        if self
            .role_group_config
            .config
            .logging
            .is_vector_agent_enabled()
        {
            data.insert(VECTOR_CONFIG_FILE.to_owned(), vector_config_file_content());
        }

        ConfigMap {
            metadata,
            data: Some(data),
            ..ConfigMap::default()
        }
    }

    /// Builds the role-group [`StatefulSet`]
    pub fn build_stateful_set(&self) -> StatefulSet {
        let metadata = self
            .common_metadata(self.resource_names.stateful_set_name())
            .build();

        let template = self.build_pod_template();

        let data_volume_claim_template = self
            .role_group_config
            .config
            .resources
            .storage
            .data
            .build_pvc(DATA_VOLUME_NAME.as_ref(), Some(vec!["ReadWriteOnce"]));

        let listener_group_name = self.resource_names.listener_name();

        // Listener endpoints for the all rolegroups will use persistent
        // volumes so that load balancers can hard-code the target
        // addresses. This will be the case even when no class is set (and
        // the value defaults to cluster-internal) as the address should
        // still be consistent.
        let listener_volume_claim_template = listener_operator_volume_source_builder_build_pvc(
            &ListenerReference::Listener(listener_group_name),
            &self.recommended_labels(),
            &LISTENER_VOLUME_NAME,
        );

        let pvcs: Option<Vec<PersistentVolumeClaim>> = Some(vec![
            data_volume_claim_template,
            listener_volume_claim_template,
        ]);

        let spec = StatefulSetSpec {
            // Order does not matter for OpenSearch
            pod_management_policy: Some("Parallel".to_string()),
            replicas: Some(self.role_group_config.replicas.into()),
            selector: LabelSelector {
                match_labels: Some(self.pod_selector().into()),
                ..LabelSelector::default()
            },
            service_name: Some(self.resource_names.headless_service_name().to_string()),
            template,
            volume_claim_templates: pvcs,
            ..StatefulSetSpec::default()
        };

        StatefulSet {
            metadata,
            spec: Some(spec),
            status: None,
        }
    }

    /// Builds the [`PodTemplateSpec`] for the role-group [`StatefulSet`]
    fn build_pod_template(&self) -> PodTemplateSpec {
        let mut node_role_labels = Labels::new();
        let service_scopes = vec![self.node_config.discovery_service_name.clone()];

        for node_role in self.role_group_config.config.node_roles.iter() {
            node_role_labels.insert(Self::build_node_role_label(node_role));
        }

        let metadata = ObjectMetaBuilder::new()
            .with_labels(self.recommended_labels())
            .with_labels(node_role_labels)
            .with_annotation(
                Annotation::try_from((
                    "kubectl.kubernetes.io/default-container".to_owned(),
                    v1alpha1::Container::OpenSearch.to_container_name(),
                ))
                .expect("should be a valid annotation"),
            )
            .build();

        let opensearch_container = self.build_opensearch_container();
        let vector_container = self
            .role_group_config
            .config
            .logging
            .vector_container
            .as_ref()
            .map(|vector_container_log_config| {
                vector_container(
                    &v1alpha1::Container::Vector.to_container_name(),
                    &self.cluster.image,
                    vector_container_log_config,
                    &self.resource_names,
                    &CONFIG_VOLUME_NAME,
                    &LOG_VOLUME_NAME,
                    vector_config_file_extra_env_vars(),
                )
            });

        let mut init_containers = vec![];
        if let Some(keystore_init_container) = self.build_maybe_keystore_init_container() {
            init_containers.push(keystore_init_container);
        }

        let log_config_volume_config_map =
            if let ValidatedContainerLogConfigChoice::Custom(config_map_name) =
                &self.role_group_config.config.logging.opensearch_container
            {
                config_map_name.clone()
            } else {
                self.resource_names.role_group_config_map()
            };

        let mut volumes = vec![
            Volume {
                name: CONFIG_VOLUME_NAME.to_string(),
                config_map: Some(ConfigMapVolumeSource {
                    default_mode: Some(0o660),
                    name: self.resource_names.role_group_config_map().to_string(),
                    ..Default::default()
                }),
                ..Volume::default()
            },
            Volume {
                name: LOG_CONFIG_VOLUME_NAME.to_string(),
                config_map: Some(ConfigMapVolumeSource {
                    default_mode: Some(0o660),
                    name: log_config_volume_config_map.to_string(),
                    ..Default::default()
                }),
                ..Volume::default()
            },
            Volume {
                name: LOG_VOLUME_NAME.to_string(),
                empty_dir: Some(EmptyDirVolumeSource {
                    size_limit: Some(calculate_log_volume_size_limit(&[
                        MAX_OPENSEARCH_SERVER_LOG_FILES_SIZE,
                    ])),
                    ..EmptyDirVolumeSource::default()
                }),
                ..Volume::default()
            },
            self.build_tls_volume(
                &TLS_INTERNAL_VOLUME_NAME,
                &self.cluster.tls_config.internal_secret_class,
                vec![],
                SecretFormat::TlsPem,
                &self.role_group_config.config.requested_secret_lifetime,
                &LISTENER_VOLUME_NAME,
            ),
        ];

<<<<<<< HEAD
        if !self.cluster.keystores.is_empty() {
            volumes.push(Volume {
                name: OPENSEARCH_KEYSTORE_VOLUME_NAME.to_string(),
                empty_dir: Some(EmptyDirVolumeSource {
                    size_limit: Some(Quantity(OPENSEARCH_KEYSTORE_VOLUME_SIZE.to_owned())),
                    ..EmptyDirVolumeSource::default()
                }),
                ..Volume::default()
            })
        }

        for (index, keystore) in self.cluster.keystores.iter().enumerate() {
            volumes.push(Volume {
                name: format!("keystore-{index}"),
                secret: Some(SecretVolumeSource {
                    default_mode: Some(0o660),
                    secret_name: Some(keystore.secret_key_ref.name.to_string()),
                    items: Some(vec![KeyToPath {
                        key: keystore.secret_key_ref.key.to_string(),
                        path: keystore.secret_key_ref.key.to_string(),
                        ..KeyToPath::default()
                    }]),
                    ..SecretVolumeSource::default()
                }),
                ..Volume::default()
            });
        }
=======
        if let Some(tls_http_secret_class_name) = &self.cluster.tls_config.server_secret_class {
            volumes.push(self.build_tls_volume(
                &TLS_SERVER_VOLUME_NAME,
                tls_http_secret_class_name,
                service_scopes,
                SecretFormat::TlsPem,
                &self.role_group_config.config.requested_secret_lifetime,
                &LISTENER_VOLUME_NAME,
            ))
        };
>>>>>>> 7694293b

        // The PodBuilder is not used because it re-validates the values which are already
        // validated. For instance, it would be necessary to convert the
        // termination_grace_period_seconds into a Duration, the PodBuilder parses the Duration,
        // converts it back into seconds and fails if this is not possible.
        let mut pod_template = PodTemplateSpec {
            metadata: Some(metadata),
            spec: Some(PodSpec {
                affinity: Some(Affinity {
                    node_affinity: self.role_group_config.config.affinity.node_affinity.clone(),
                    pod_affinity: self.role_group_config.config.affinity.pod_affinity.clone(),
                    pod_anti_affinity: self
                        .role_group_config
                        .config
                        .affinity
                        .pod_anti_affinity
                        .clone(),
                }),
                containers: [Some(opensearch_container), vector_container]
                    .into_iter()
                    .flatten()
                    .collect(),
                init_containers: Some(init_containers),
                node_selector: self
                    .role_group_config
                    .config
                    .affinity
                    .node_selector
                    .clone()
                    .map(|wrapped| wrapped.node_selector),
                security_context: Some(PodSecurityContext {
                    fs_group: Some(1000),
                    ..PodSecurityContext::default()
                }),
                service_account_name: Some(self.service_account_name.to_string()),
                termination_grace_period_seconds: Some(
                    self.role_group_config
                        .config
                        .termination_grace_period_seconds,
                ),
                volumes: Some(volumes),
                ..PodSpec::default()
            }),
        };

        pod_template.merge_from(self.role_group_config.pod_overrides.clone());

        pod_template
    }

    /// Returns the labels of OpenSearch nodes with the `cluster_manager` role.
    ///
    /// As described in [`super::role_builder::RoleBuilder::build_cluster_manager_service`], this
    /// function will be changed or deleted.
    pub fn cluster_manager_labels(
        cluster: &ValidatedCluster,
        context_names: &ContextNames,
    ) -> Labels {
        let mut labels = role_selector(
            cluster,
            &context_names.product_name,
            &ValidatedCluster::role_name(),
        );

        labels.insert(Self::build_node_role_label(
            &v1alpha1::NodeRole::ClusterManager,
        ));

        labels
    }

    /// Builds a label indicating the role of the OpenSearch node
    fn build_node_role_label(node_role: &v1alpha1::NodeRole) -> Label {
        // It is not possible to check the infallibility of the following statement at
        // compile-time. Instead, it is tested in `tests::test_build_node_role_label`.
        Label::try_from((
            format!("stackable.tech/opensearch-role.{node_role}"),
            "true".to_string(),
        ))
        .expect("should be a valid label")
    }

    /// Builds the container for the [`PodTemplateSpec`]
    fn build_maybe_keystore_init_container(&self) -> Option<Container> {
        if self.cluster.keystores.is_empty() {
            return None;
        }
        let opensearch_home = self.node_config.opensearch_home();
        let mut volume_mounts = vec![VolumeMount {
            mount_path: format!(
                "{opensearch_home}/{OPENSEARCH_INITIALIZED_KEYSTORE_DIRECTORY_NAME}"
            ),
            name: OPENSEARCH_KEYSTORE_VOLUME_NAME.to_string(),
            ..VolumeMount::default()
        }];

        for (index, keystore) in self.cluster.keystores.iter().enumerate() {
            volume_mounts.push(VolumeMount {
                mount_path: format!(
                    "{opensearch_home}/{OPENSEARCH_KEYSTORE_SECRETS_DIRECTORY}/{}",
                    keystore.key
                ),
                name: format!("keystore-{index}"),
                read_only: Some(true),
                sub_path: Some(keystore.secret_key_ref.key.to_string()),
                ..VolumeMount::default()
            });
        }

        Some(
            new_container_builder(&v1alpha1::Container::InitKeystore.to_container_name())
                .image_from_product_image(&self.cluster.image)
                .command(vec![
                    "/bin/bash".to_string(),
                    "-x".to_string(),
                    "-euo".to_string(),
                    "pipefail".to_string(),
                    "-c".to_string(),
                ])
                .args(vec![format!(
                    "bin/opensearch-keystore create
for i in keystore-secrets/*; do
    key=$(basename $i)
    bin/opensearch-keystore add-file \"$key\" \"$i\"
done
cp --archive config/opensearch.keystore {OPENSEARCH_INITIALIZED_KEYSTORE_DIRECTORY_NAME}",
                )])
                .add_volume_mounts(volume_mounts)
                .expect("The mount paths are statically defined and there should be no duplicates.")
                .resources(self.role_group_config.config.resources.clone().into())
                .build(),
        )
    }

    /// Builds the container for the [`PodTemplateSpec`]
    fn build_opensearch_container(&self) -> Container {
        // Probe values taken from the official Helm chart
        let startup_probe = Probe {
            failure_threshold: Some(30),
            initial_delay_seconds: Some(5),
            period_seconds: Some(10),
            tcp_socket: Some(TCPSocketAction {
                port: IntOrString::String(HTTP_PORT_NAME.to_owned()),
                ..TCPSocketAction::default()
            }),
            timeout_seconds: Some(3),
            ..Probe::default()
        };
        let readiness_probe = Probe {
            failure_threshold: Some(3),
            period_seconds: Some(5),
            tcp_socket: Some(TCPSocketAction {
                port: IntOrString::String(HTTP_PORT_NAME.to_owned()),
                ..TCPSocketAction::default()
            }),
            timeout_seconds: Some(3),
            ..Probe::default()
        };

<<<<<<< HEAD
        let env_vars = self.node_config.environment_variables();

=======
>>>>>>> 7694293b
        let opensearch_home = self.node_config.opensearch_home();
        let opensearch_path_conf = self.node_config.opensearch_path_conf();

        let mut volume_mounts = vec![
            VolumeMount {
                mount_path: format!("{opensearch_path_conf}/{CONFIGURATION_FILE_OPENSEARCH_YML}"),
                name: CONFIG_VOLUME_NAME.to_string(),
                read_only: Some(true),
                sub_path: Some(CONFIGURATION_FILE_OPENSEARCH_YML.to_owned()),
                ..VolumeMount::default()
            },
            VolumeMount {
                mount_path: format!(
                    "{opensearch_path_conf}/{CONFIGURATION_FILE_LOG4J2_PROPERTIES}"
                ),
                name: LOG_CONFIG_VOLUME_NAME.to_string(),
                read_only: Some(true),
                sub_path: Some(CONFIGURATION_FILE_LOG4J2_PROPERTIES.to_owned()),
                ..VolumeMount::default()
            },
            VolumeMount {
                mount_path: format!("{opensearch_home}/data"),
                name: DATA_VOLUME_NAME.to_string(),
                ..VolumeMount::default()
            },
            VolumeMount {
                mount_path: LISTENER_VOLUME_DIR.to_owned(),
                name: LISTENER_VOLUME_NAME.to_string(),
                ..VolumeMount::default()
            },
            VolumeMount {
                mount_path: LOG_VOLUME_DIR.to_owned(),
                name: LOG_VOLUME_NAME.to_string(),
                ..VolumeMount::default()
            },
            VolumeMount {
                mount_path: format!("{opensearch_path_conf}/tls/internal"),
                name: TLS_INTERNAL_VOLUME_NAME.to_string(),
                ..VolumeMount::default()
            },
        ];

<<<<<<< HEAD
        if !self.cluster.keystores.is_empty() {
            volume_mounts.push(VolumeMount {
                mount_path: format!("{opensearch_path_conf}/{OPENSEARCH_KEYSTORE_FILE_NAME}"),
                name: OPENSEARCH_KEYSTORE_VOLUME_NAME.to_string(),
                sub_path: Some(OPENSEARCH_KEYSTORE_FILE_NAME.to_owned()),
                read_only: Some(true),
=======
        if self.cluster.tls_config.server_secret_class.is_some() {
            volume_mounts.push(VolumeMount {
                mount_path: format!("{opensearch_path_conf}/tls/server"),
                name: TLS_SERVER_VOLUME_NAME.to_string(),
>>>>>>> 7694293b
                ..VolumeMount::default()
            })
        }

        new_container_builder(&v1alpha1::Container::OpenSearch.to_container_name())
            .image_from_product_image(&self.cluster.image)
            .command(vec![
                "/bin/bash".to_string(),
                "-x".to_string(),
                "-euo".to_string(),
                "pipefail".to_string(),
                "-c".to_string(),
            ])
            .args(vec![format!(
                "{COMMON_BASH_TRAP_FUNCTIONS}\n\
                {remove_vector_shutdown_file_command}\n\
                prepare_signal_handlers\n\
                if command --search containerdebug >/dev/null 2>&1; then\n\
                containerdebug --output={STACKABLE_LOG_DIR}/containerdebug-state.json --loop &\n\
                else\n\
                echo >&2 \"containerdebug not installed; Proceed without it.\"\n\
                fi\n\
                ./opensearch-docker-entrypoint.sh {extra_args} &\n\
                wait_for_termination $!\n\
                {create_vector_shutdown_file_command}",
                extra_args = self.role_group_config.cli_overrides_to_vec().join(" "),
                remove_vector_shutdown_file_command =
                    remove_vector_shutdown_file_command(STACKABLE_LOG_DIR),
                create_vector_shutdown_file_command =
                    create_vector_shutdown_file_command(STACKABLE_LOG_DIR),
            )])
            .add_env_vars(self.node_config.environment_variables().into())
            .add_volume_mounts(volume_mounts)
            .expect("The mount paths are statically defined and there should be no duplicates.")
            .add_container_ports(vec![
                ContainerPort {
                    name: Some(HTTP_PORT_NAME.to_owned()),
                    container_port: HTTP_PORT.into(),
                    ..ContainerPort::default()
                },
                ContainerPort {
                    name: Some(TRANSPORT_PORT_NAME.to_owned()),
                    container_port: TRANSPORT_PORT.into(),
                    ..ContainerPort::default()
                },
            ])
            .resources(self.role_group_config.config.resources.clone().into())
            .startup_probe(startup_probe)
            .readiness_probe(readiness_probe)
            .build()
    }

    /// Builds the headless [`Service`] for the role-group
    pub fn build_headless_service(&self) -> Service {
        let metadata = self
            .common_metadata(self.resource_names.headless_service_name())
            .with_labels(Self::prometheus_labels())
            .with_annotations(Self::prometheus_annotations(
                self.node_config.tls_on_http_port_enabled(),
            ))
            .build();

        let ports = vec![
            ServicePort {
                name: Some(HTTP_PORT_NAME.to_owned()),
                port: HTTP_PORT.into(),
                ..ServicePort::default()
            },
            ServicePort {
                name: Some(TRANSPORT_PORT_NAME.to_owned()),
                port: TRANSPORT_PORT.into(),
                ..ServicePort::default()
            },
        ];

        let service_spec = ServiceSpec {
            // Internal communication does not need to be exposed
            type_: Some("ClusterIP".to_string()),
            cluster_ip: Some("None".to_string()),
            ports: Some(ports),
            selector: Some(self.pod_selector().into()),
            publish_not_ready_addresses: Some(true),
            ..ServiceSpec::default()
        };

        Service {
            metadata,
            spec: Some(service_spec),
            status: None,
        }
    }

    /// Common labels for Prometheus
    fn prometheus_labels() -> Labels {
        Labels::try_from([("prometheus.io/scrape", "true")]).expect("should be a valid label")
    }

    /// Common annotations for Prometheus
    ///
    /// These annotations can be used in a ServiceMonitor.
    ///
    /// see also <https://github.com/prometheus-community/helm-charts/blob/prometheus-27.32.0/charts/prometheus/values.yaml#L983-L1036>
    fn prometheus_annotations(tls_on_http_port_enabled: bool) -> Annotations {
        Annotations::try_from([
            (
                "prometheus.io/path".to_owned(),
                "/_prometheus/metrics".to_owned(),
            ),
            ("prometheus.io/port".to_owned(), HTTP_PORT.to_string()),
            (
                "prometheus.io/scheme".to_owned(),
                if tls_on_http_port_enabled {
                    "https".to_owned()
                } else {
                    "http".to_owned()
                },
            ),
            ("prometheus.io/scrape".to_owned(), "true".to_owned()),
        ])
        .expect("should be valid annotations")
    }

    /// Builds the [`listener::v1alpha1::Listener`] for the role-group
    ///
    /// The Listener exposes only the HTTP port.
    /// The Listener operator will create a Service per role-group.
    pub fn build_listener(&self) -> listener::v1alpha1::Listener {
        let metadata = self
            .common_metadata(self.resource_names.listener_name())
            .build();

        let listener_class = self.role_group_config.config.listener_class.to_owned();

        let ports = [listener::v1alpha1::ListenerPort {
            name: HTTP_PORT_NAME.to_string(),
            port: HTTP_PORT.into(),
            protocol: Some("TCP".to_string()),
        }];

        listener::v1alpha1::Listener {
            metadata,
            spec: listener::v1alpha1::ListenerSpec {
                class_name: Some(listener_class.to_string()),
                ports: Some(ports.to_vec()),
                ..listener::v1alpha1::ListenerSpec::default()
            },
            status: None,
        }
    }

    /// Common metadata for role-group resources
    fn common_metadata(&self, resource_name: impl Into<String>) -> ObjectMetaBuilder {
        let mut builder = ObjectMetaBuilder::new();

        builder
            .name(resource_name)
            .namespace(&self.cluster.namespace)
            .ownerreference(ownerreference_from_resource(
                &self.cluster,
                None,
                Some(true),
            ))
            .with_labels(self.recommended_labels());

        builder
    }

    /// Recommended labels for role-group resources
    fn recommended_labels(&self) -> Labels {
        recommended_labels(
            &self.cluster,
            &self.context_names.product_name,
            &self.cluster.product_version,
            &self.context_names.operator_name,
            &self.context_names.controller_name,
            &ValidatedCluster::role_name(),
            &self.role_group_name,
        )
    }

    /// Labels to select a [`Pod`] in the role-group
    ///
    /// [`Pod`]: stackable_operator::k8s_openapi::api::core::v1::Pod
    fn pod_selector(&self) -> Labels {
        role_group_selector(
            &self.cluster,
            &self.context_names.product_name,
            &ValidatedCluster::role_name(),
            &self.role_group_name,
        )
    }

    fn build_tls_volume(
        &self,
        volume_name: &VolumeName,
        tls_secret_class_name: &SecretClassName,
        service_scopes: Vec<ServiceName>,
        secret_format: SecretFormat,
        requested_secret_lifetime: &Duration,
        listener_scope: &PersistentVolumeClaimName,
    ) -> Volume {
        let mut secret_volume_source_builder =
            SecretOperatorVolumeSourceBuilder::new(tls_secret_class_name);

        for scope in service_scopes {
            secret_volume_source_builder.with_service_scope(scope);
        }

        VolumeBuilder::new(volume_name.to_string())
            .ephemeral(
                secret_volume_source_builder
                    .with_listener_volume_scope(listener_scope)
                    .with_pod_scope()
                    .with_format(secret_format)
                    .with_auto_tls_cert_lifetime(*requested_secret_lifetime)
                    .build()
                    .expect("volume should be built without parse errors"),
            )
            .build()
    }
}

#[cfg(test)]
mod tests {
    use std::{
        collections::{BTreeMap, HashMap},
        str::FromStr,
    };

    use pretty_assertions::assert_eq;
    use serde_json::json;
    use stackable_operator::{
        commons::{
            affinity::StackableAffinity, product_image_selection::ResolvedProductImage,
            resources::Resources,
        },
        k8s_openapi::api::core::v1::PodTemplateSpec,
        kvp::LabelValue,
        product_logging::spec::AutomaticContainerLogConfig,
        role_utils::GenericRoleConfig,
        shared::time::Duration,
    };
    use strum::IntoEnumIterator;
    use uuid::uuid;

    use super::{
        CONFIG_VOLUME_NAME, DATA_VOLUME_NAME, LISTENER_VOLUME_NAME, LOG_CONFIG_VOLUME_NAME,
        LOG_VOLUME_NAME, RoleGroupBuilder,
    };
    use crate::{
        controller::{
            ContextNames, OpenSearchRoleGroupConfig, ValidatedCluster,
            ValidatedContainerLogConfigChoice, ValidatedLogging, ValidatedOpenSearchConfig,
        },
        crd::{NodeRoles, OpenSearchKeystoreKey, v1alpha1},
        framework::{
            builder::pod::container::EnvVarSet,
            product_logging::framework::VectorContainerLogConfig,
            role_utils::GenericProductSpecificCommonConfig,
            types::{
                kubernetes::{
                    ConfigMapName, ListenerClassName, NamespaceName, SecretKey, SecretName,
                    ServiceAccountName, ServiceName,
                },
                operator::{
                    ClusterName, ControllerName, OperatorName, ProductName, ProductVersion,
                    RoleGroupName,
                },
            },
        },
    };

    #[test]
    fn test_constants() {
        // Test that the functions do not panic
        let _ = CONFIG_VOLUME_NAME;
        let _ = LOG_CONFIG_VOLUME_NAME;
        let _ = DATA_VOLUME_NAME;
        let _ = LISTENER_VOLUME_NAME;
        let _ = LOG_VOLUME_NAME;
    }

    fn context_names() -> ContextNames {
        ContextNames {
            product_name: ProductName::from_str_unsafe("opensearch"),
            operator_name: OperatorName::from_str_unsafe("opensearch.stackable.tech"),
            controller_name: ControllerName::from_str_unsafe("opensearchcluster"),
        }
    }

    fn validated_cluster() -> ValidatedCluster {
        let image = ResolvedProductImage {
            product_version: "3.1.0".to_owned(),
            app_version_label_value: LabelValue::from_str("3.1.0-stackable0.0.0-dev")
                .expect("should be a valid label value"),
            image: "oci.stackable.tech/sdp/opensearch:3.1.0-stackable0.0.0-dev".to_string(),
            image_pull_policy: "Always".to_owned(),
            pull_secrets: None,
        };

        let role_group_config = OpenSearchRoleGroupConfig {
            replicas: 1,
            config: ValidatedOpenSearchConfig {
                affinity: StackableAffinity::default(),
                listener_class: ListenerClassName::from_str_unsafe("cluster-internal"),
                logging: ValidatedLogging {
                    opensearch_container: ValidatedContainerLogConfigChoice::Automatic(
                        AutomaticContainerLogConfig::default(),
                    ),
                    vector_container: Some(VectorContainerLogConfig {
                        log_config: ValidatedContainerLogConfigChoice::Automatic(
                            AutomaticContainerLogConfig::default(),
                        ),
                        vector_aggregator_config_map_name: ConfigMapName::from_str_unsafe(
                            "vector-aggregator",
                        ),
                    }),
                },
                node_roles: NodeRoles(vec![
                    v1alpha1::NodeRole::ClusterManager,
                    v1alpha1::NodeRole::Data,
                    v1alpha1::NodeRole::Ingest,
                    v1alpha1::NodeRole::RemoteClusterClient,
                ]),
                requested_secret_lifetime: Duration::from_str("1d")
                    .expect("should be a valid duration"),
                resources: Resources::default(),
                termination_grace_period_seconds: 30,
            },
            config_overrides: HashMap::default(),
            env_overrides: EnvVarSet::default(),
            cli_overrides: BTreeMap::default(),
            pod_overrides: PodTemplateSpec::default(),
            product_specific_common_config: GenericProductSpecificCommonConfig::default(),
        };

        ValidatedCluster::new(
            image.clone(),
            ProductVersion::from_str_unsafe(&image.product_version),
            ClusterName::from_str_unsafe("my-opensearch-cluster"),
            NamespaceName::from_str_unsafe("default"),
            uuid!("0b1e30e6-326e-4c1a-868d-ad6598b49e8b"),
            GenericRoleConfig::default(),
            [(
                RoleGroupName::from_str_unsafe("default"),
                role_group_config.clone(),
            )]
            .into(),
<<<<<<< HEAD
            vec![v1alpha1::OpenSearchKeystore {
                key: OpenSearchKeystoreKey::from_str_unsafe("Keystore1"),
                secret_key_ref: v1alpha1::SecretKeyRef {
                    name: SecretName::from_str_unsafe("my-keystore-secret"),
                    key: SecretKey::from_str_unsafe("my-keystore-file"),
                },
            }],
=======
            v1alpha1::OpenSearchTls::default(),
>>>>>>> 7694293b
        )
    }

    fn role_group_builder<'a>(context_names: &'a ContextNames) -> RoleGroupBuilder<'a> {
        let cluster = validated_cluster();

        let (role_group_name, role_group_config) = cluster
            .role_group_configs
            .first_key_value()
            .expect("should be set");

        let role_group_name = role_group_name.to_owned();
        let role_group_config = role_group_config.to_owned();

        RoleGroupBuilder::new(
            ServiceAccountName::from_str_unsafe("my-opensearch-cluster-serviceaccount"),
            cluster,
            role_group_name,
            role_group_config,
            context_names,
            ServiceName::from_str_unsafe("my-opensearch-cluster"),
        )
    }

    #[test]
    fn test_build_config_map() {
        let context_names = context_names();
        let role_group_builder = role_group_builder(&context_names);

        let mut config_map = serde_json::to_value(role_group_builder.build_config_map())
            .expect("should be serializable");

        // The content of log4j2.properties is already tested in the
        // `controller::build::product_logging::config` module.
        config_map["data"]["log4j2.properties"].take();
        // The content of opensearch.yml is already tested in the `controller::build::node_config`
        // module.
        config_map["data"]["opensearch.yml"].take();
        // vector.yaml is a static file and does not have to be repeated here.
        config_map["data"]["vector.yaml"].take();

        assert_eq!(
            json!({
                "apiVersion": "v1",
                "kind": "ConfigMap",
                "metadata": {
                    "labels": {
                        "app.kubernetes.io/component": "nodes",
                        "app.kubernetes.io/instance": "my-opensearch-cluster",
                        "app.kubernetes.io/managed-by": "opensearch.stackable.tech_opensearchcluster",
                        "app.kubernetes.io/name": "opensearch",
                        "app.kubernetes.io/role-group": "default",
                        "app.kubernetes.io/version": "3.1.0",
                        "stackable.tech/vendor": "Stackable"
                    },
                    "name": "my-opensearch-cluster-nodes-default",
                    "namespace": "default",
                    "ownerReferences": [
                        {
                            "apiVersion": "opensearch.stackable.tech/v1alpha1",
                            "controller": true,
                            "kind": "OpenSearchCluster",
                            "name": "my-opensearch-cluster",
                            "uid": "0b1e30e6-326e-4c1a-868d-ad6598b49e8b"
                        }
                    ]
                },
                "data": {
                    "log4j2.properties": null,
                    "opensearch.yml": null,
                    "vector.yaml": null
                }
            }),
            config_map
        );
    }

    #[test]
    fn test_build_stateful_set() {
        let context_names = context_names();
        let role_group_builder = role_group_builder(&context_names);

        let stateful_set = serde_json::to_value(role_group_builder.build_stateful_set())
            .expect("should be serializable");

        assert_eq!(
            json!({
                "apiVersion": "apps/v1",
                "kind": "StatefulSet",
                "metadata": {
                    "labels": {
                        "app.kubernetes.io/component": "nodes",
                        "app.kubernetes.io/instance": "my-opensearch-cluster",
                        "app.kubernetes.io/managed-by": "opensearch.stackable.tech_opensearchcluster",
                        "app.kubernetes.io/name": "opensearch",
                        "app.kubernetes.io/role-group": "default",
                        "app.kubernetes.io/version": "3.1.0",
                        "stackable.tech/vendor": "Stackable"
                    },
                    "name": "my-opensearch-cluster-nodes-default",
                    "namespace": "default",
                    "ownerReferences": [
                        {
                            "apiVersion": "opensearch.stackable.tech/v1alpha1",
                            "controller": true,
                            "kind": "OpenSearchCluster",
                            "name": "my-opensearch-cluster",
                            "uid": "0b1e30e6-326e-4c1a-868d-ad6598b49e8b"
                        }
                    ]
                },
                "spec": {
                    "podManagementPolicy": "Parallel",
                    "replicas": 1,
                    "selector": {
                        "matchLabels": {
                            "app.kubernetes.io/component": "nodes",
                            "app.kubernetes.io/instance": "my-opensearch-cluster",
                            "app.kubernetes.io/name": "opensearch",
                            "app.kubernetes.io/role-group": "default"
                        }
                    },
                    "serviceName": "my-opensearch-cluster-nodes-default-headless",
                    "template": {
                        "metadata": {
                            "annotations": {
                                "kubectl.kubernetes.io/default-container": "opensearch",
                            },
                            "labels": {
                                "app.kubernetes.io/component": "nodes",
                                "app.kubernetes.io/instance": "my-opensearch-cluster",
                                "app.kubernetes.io/managed-by": "opensearch.stackable.tech_opensearchcluster",
                                "app.kubernetes.io/name": "opensearch",
                                "app.kubernetes.io/role-group": "default",
                                "app.kubernetes.io/version": "3.1.0",
                                "stackable.tech/opensearch-role.cluster_manager": "true",
                                "stackable.tech/opensearch-role.data": "true",
                                "stackable.tech/opensearch-role.ingest": "true",
                                "stackable.tech/opensearch-role.remote_cluster_client": "true",
                                "stackable.tech/vendor": "Stackable"
                            }
                        },
                        "spec": {
                            "affinity": {},
                            "containers": [
                                {
                                    "args": [
                                        concat!(
                                            "\n",
                                            "prepare_signal_handlers()\n",
                                            "{\n",
                                            "    unset term_child_pid\n",
                                            "    unset term_kill_needed\n",
                                            "    trap 'handle_term_signal' TERM\n",
                                            "}\n",
                                            "\n",
                                            "handle_term_signal()\n",
                                            "{\n",
                                            "    if [ \"${term_child_pid}\" ]; then\n",
                                            "        kill -TERM \"${term_child_pid}\" 2>/dev/null\n",
                                            "    else\n",
                                            "        term_kill_needed=\"yes\"\n",
                                            "    fi\n",
                                            "}\n",
                                            "\n",
                                            "wait_for_termination()\n",
                                            "{\n",
                                            "    set +e\n",
                                            "    term_child_pid=$1\n",
                                            "    if [[ -v term_kill_needed ]]; then\n",
                                            "        kill -TERM \"${term_child_pid}\" 2>/dev/null\n",
                                            "    fi\n",
                                            "    wait ${term_child_pid} 2>/dev/null\n",
                                            "    trap - TERM\n",
                                            "    wait ${term_child_pid} 2>/dev/null\n",
                                            "    set -e\n",
                                            "}\n",
                                            "\n",
                                            "rm -f /stackable/log/_vector/shutdown\n",
                                            "prepare_signal_handlers\n",
                                            "if command --search containerdebug >/dev/null 2>&1; then\n",
                                            "containerdebug --output=/stackable/log/containerdebug-state.json --loop &\n",
                                            "else\n",
                                            "echo >&2 \"containerdebug not installed; Proceed without it.\"\n",
                                            "fi\n",
                                            "./opensearch-docker-entrypoint.sh  &\n",
                                            "wait_for_termination $!\n",
                                            "mkdir -p /stackable/log/_vector && touch /stackable/log/_vector/shutdown"
                                        )
                                    ],
                                    "command": [
                                        "/bin/bash",
                                        "-x",
                                        "-euo",
                                        "pipefail",
                                        "-c"
                                    ],
                                    "env": [
                                        {
                                            "name": "cluster.initial_cluster_manager_nodes",
                                            "value": ""
                                        },
                                        {
                                            "name": "discovery.seed_hosts",
                                            "value": "my-opensearch-cluster"
                                        },
                                        {
                                            "name": "node.name",
                                            "valueFrom": {
                                                "fieldRef": {
                                                    "fieldPath": "metadata.name"
                                                }
                                            }
                                        },
                                        {
                                            "name": "node.roles",
                                            "value": "cluster_manager,data,ingest,remote_cluster_client"
                                        }
                                    ],
                                    "image": "oci.stackable.tech/sdp/opensearch:3.1.0-stackable0.0.0-dev",
                                    "imagePullPolicy": "Always",
                                    "name": "opensearch",
                                    "ports": [
                                        {
                                            "containerPort": 9200,
                                            "name": "http"
                                        },
                                        {
                                            "containerPort": 9300,
                                            "name": "transport"
                                        }
                                    ],
                                    "readinessProbe": {
                                        "failureThreshold": 3,
                                        "periodSeconds": 5,
                                        "tcpSocket": {
                                            "port": "http"
                                        },
                                        "timeoutSeconds": 3
                                    },
                                    "resources": {},
                                    "startupProbe": {
                                        "failureThreshold": 30,
                                        "initialDelaySeconds": 5,
                                        "periodSeconds": 10,
                                        "tcpSocket": {
                                            "port": "http"
                                        },
                                        "timeoutSeconds": 3
                                    },
                                    "volumeMounts": [
                                        {
                                            "mountPath": "/stackable/opensearch/config/opensearch.yml",
                                            "name": "config",
                                            "readOnly": true,
                                            "subPath": "opensearch.yml"
                                        },
                                        {
                                            "mountPath": "/stackable/opensearch/config/log4j2.properties",
                                            "name": "log-config",
                                            "readOnly": true,
                                            "subPath": "log4j2.properties"
                                        },
                                        {
                                            "mountPath": "/stackable/opensearch/data",
                                            "name": "data"
                                        },
                                        {
                                            "mountPath": "/stackable/listener",
                                            "name": "listener"
                                        },
                                        {
                                            "mountPath": "/stackable/log",
                                            "name": "log"
                                        },
<<<<<<< HEAD
                                        {
                                            "mountPath": "/stackable/opensearch/config/opensearch.keystore",
                                            "name": "keystore",
                                            "readOnly": true,
                                            "subPath": "opensearch.keystore",
=======
                                                                                {
                                            "mountPath": "/stackable/opensearch/config/tls/internal",
                                            "name": "tls-internal"
                                        },
                                        {
                                            "mountPath": "/stackable/opensearch/config/tls/server",
                                            "name": "tls-server",
>>>>>>> 7694293b
                                        }
                                    ]
                                },
                                {
                                    "args": [
                                        concat!(
                                            "# Vector will ignore SIGTERM (as PID != 1) and must be shut down by writing a shutdown trigger file\n",
                                            "vector & vector_pid=$!\n",
                                            "if [ ! -f \"/stackable/log/_vector/shutdown\" ]; then\n",
                                            "mkdir -p /stackable/log/_vector\n",
                                            "inotifywait -qq --event create /stackable/log/_vector;\n",
                                            "fi\n",
                                            "sleep 1\n",
                                            "kill $vector_pid"
                                        ),
                                    ],
                                    "command": [
                                        "/bin/bash",
                                        "-x",
                                        "-euo",
                                        "pipefail",
                                        "-c"
                                    ],
                                    "env": [
                                        {
                                            "name": "CLUSTER_NAME",
                                            "value":"my-opensearch-cluster",
                                        },
                                        {
                                            "name": "LOG_DIR",
                                            "value": "/stackable/log",
                                        },
                                        {
                                            "name": "NAMESPACE",
                                            "valueFrom": {
                                                "fieldRef": {
                                                    "fieldPath": "metadata.namespace",
                                                },
                                            },
                                        },
                                        {
                                            "name": "OPENSEARCH_SERVER_LOG_FILE",
                                            "value": "opensearch_server.json",
                                        },
                                        {
                                            "name": "ROLE_GROUP_NAME",
                                            "value": "default",
                                        },
                                        {
                                            "name": "ROLE_NAME",
                                            "value": "nodes",
                                        },
                                        {
                                            "name": "VECTOR_AGGREGATOR_ADDRESS",
                                            "valueFrom": {
                                                "configMapKeyRef": {
                                                    "key": "ADDRESS",
                                                    "name": "vector-aggregator",
                                                },
                                            },
                                        },
                                        {
                                            "name": "VECTOR_CONFIG_YAML",
                                            "value": "/stackable/config/vector.yaml",
                                        },
                                        {
                                            "name": "VECTOR_FILE_LOG_LEVEL",
                                            "value": "info",
                                        },
                                        {
                                            "name": "VECTOR_LOG",
                                            "value": "info",
                                        },
                                    ],
                                    "image": "oci.stackable.tech/sdp/opensearch:3.1.0-stackable0.0.0-dev",
                                    "imagePullPolicy": "Always",
                                    "name": "vector",
                                    "resources": {
                                        "limits": {
                                            "cpu": "500m",
                                            "memory": "128Mi",
                                        },
                                        "requests": {
                                            "cpu": "250m",
                                            "memory": "128Mi",
                                        },
                                    },
                                    "volumeMounts": [
                                        {
                                            "mountPath": "/stackable/config/vector.yaml",
                                            "name": "config",
                                            "readOnly": true,
                                            "subPath": "vector.yaml",
                                        },
                                        {
                                            "mountPath": "/stackable/log",
                                            "name": "log",
                                        },
                                    ],
                                },
                            ],
                            "initContainers": [
                                {
                                    "args": [
                                        concat!(
                                            "bin/opensearch-keystore create\n",
                                            "for i in keystore-secrets/*; do\n",
                                            "    key=$(basename $i)\n",
                                            "    bin/opensearch-keystore add-file \"$key\" \"$i\"\n",
                                            "done\n",
                                            "cp --archive config/opensearch.keystore initialized-keystore"
                                        ),
                                    ],
                                    "command": [
                                        "/bin/bash",
                                        "-x",
                                        "-euo",
                                        "pipefail",
                                        "-c"
                                    ],
                                    "image": "oci.stackable.tech/sdp/opensearch:3.1.0-stackable0.0.0-dev",
                                    "imagePullPolicy": "Always",
                                    "name": "init-keystore",
                                    "resources": {},
                                    "volumeMounts": [
                                        {
                                            "mountPath": "/stackable/opensearch/initialized-keystore",
                                            "name": "keystore",
                                        },
                                        {
                                            "mountPath": "/stackable/opensearch/keystore-secrets/Keystore1",
                                            "name": "keystore-0",
                                            "readOnly": true,
                                            "subPath": "my-keystore-file"
                                        }
                                    ]
                                }
                            ],
                            "securityContext": {
                                "fsGroup": 1000
                            },
                            "serviceAccountName": "my-opensearch-cluster-serviceaccount",
                            "terminationGracePeriodSeconds": 30,
                            "volumes": [
                                {
                                    "configMap": {
                                        "defaultMode": 0o660,
                                        "name": "my-opensearch-cluster-nodes-default"
                                    },
                                    "name": "config"
                                },
                                {
                                    "configMap": {
                                        "defaultMode": 0o660,
                                        "name": "my-opensearch-cluster-nodes-default"
                                    },
                                    "name": "log-config"
                                },
                                {
                                    "emptyDir": {
                                        "sizeLimit": "30Mi"
                                    },
                                    "name": "log"
                                },
                                {
<<<<<<< HEAD
                                    "emptyDir": {
                                        "sizeLimit": "1Mi"
                                    },
                                    "name": "keystore"
                                },
                                {
                                    "name": "keystore-0",
                                    "secret": {
                                        "defaultMode": 0o660,
                                        "items": [
                                            {
                                                "key": "my-keystore-file",
                                                "path": "my-keystore-file"
                                            }
                                        ],
                                        "secretName": "my-keystore-secret"
                                    }
=======
                                    "ephemeral": {
                                        "volumeClaimTemplate": {
                                            "metadata": {
                                                "annotations": {
                                                    "secrets.stackable.tech/backend.autotls.cert.lifetime": "1d",
                                                    "secrets.stackable.tech/class": "tls",
                                                    "secrets.stackable.tech/format": "tls-pem",
                                                    "secrets.stackable.tech/scope": "listener-volume=listener,pod"
                                                }
                                            },
                                            "spec": {
                                                "accessModes": [
                                                    "ReadWriteOnce"
                                                ],
                                                "resources": {
                                                    "requests": {
                                                        "storage": "1"
                                                    }
                                                },
                                                "storageClassName": "secrets.stackable.tech"
                                            }
                                        }
                                    },
                                    "name": "tls-internal"
                                },
                                {
                                    "ephemeral": {
                                        "volumeClaimTemplate": {
                                            "metadata": {
                                                "annotations": {
                                                    "secrets.stackable.tech/backend.autotls.cert.lifetime": "1d",
                                                    "secrets.stackable.tech/class": "tls",
                                                    "secrets.stackable.tech/format": "tls-pem",
                                                    "secrets.stackable.tech/scope": "service=my-opensearch-cluster,listener-volume=listener,pod"
                                                }
                                            },
                                            "spec": {
                                                "accessModes": [
                                                    "ReadWriteOnce"
                                                ],
                                                "resources": {
                                                    "requests": {
                                                        "storage": "1"
                                                    }
                                                },
                                                "storageClassName": "secrets.stackable.tech"
                                            }
                                        }
                                    },
                                    "name": "tls-server"
>>>>>>> 7694293b
                                }
                            ]
                        }
                    },
                    "volumeClaimTemplates": [
                        {
                            "apiVersion": "v1",
                            "kind": "PersistentVolumeClaim",
                            "metadata": {
                                "name": "data"
                            },
                            "spec": {
                                "accessModes": [
                                    "ReadWriteOnce"
                                ],
                                "resources": {
                                    "requests": {}
                                }
                            }
                        },
                        {
                            "apiVersion": "v1",
                            "kind": "PersistentVolumeClaim",
                            "metadata": {
                                "annotations": {
                                    "listeners.stackable.tech/listener-name": "my-opensearch-cluster-nodes-default"
                                },
                                "labels": {
                                    "app.kubernetes.io/component": "nodes",
                                    "app.kubernetes.io/instance": "my-opensearch-cluster",
                                    "app.kubernetes.io/managed-by": "opensearch.stackable.tech_opensearchcluster",
                                    "app.kubernetes.io/name": "opensearch",
                                    "app.kubernetes.io/role-group": "default",
                                    "app.kubernetes.io/version": "3.1.0",
                                    "stackable.tech/vendor": "Stackable"
                                },
                                "name": "listener"
                            },
                            "spec": {
                                "accessModes": [
                                    "ReadWriteMany"
                                ],
                                "resources": {
                                    "requests": {
                                        "storage": "1"
                                    }
                                },
                                "storageClassName": "listeners.stackable.tech"
                            }
                        }
                    ]
                }
            }),
            stateful_set
        );
    }

    #[test]
    fn test_build_cluster_manager_labels() {
        let cluster_manager_labels =
            RoleGroupBuilder::cluster_manager_labels(&validated_cluster(), &context_names());

        assert_eq!(
            BTreeMap::from(
                [
                    ("app.kubernetes.io/component", "nodes"),
                    ("app.kubernetes.io/instance", "my-opensearch-cluster"),
                    ("app.kubernetes.io/name", "opensearch"),
                    ("stackable.tech/opensearch-role.cluster_manager", "true")
                ]
                .map(|(k, v)| (k.to_owned(), v.to_owned()))
            ),
            cluster_manager_labels.into()
        );
    }

    #[test]
    fn test_build_headless_service() {
        let context_names = context_names();
        let role_group_builder = role_group_builder(&context_names);

        let headless_service = serde_json::to_value(role_group_builder.build_headless_service())
            .expect("should be serializable");

        assert_eq!(
            json!({
                "apiVersion": "v1",
                "kind": "Service",
                "metadata": {
                    "annotations": {
                        "prometheus.io/path": "/_prometheus/metrics",
                        "prometheus.io/port": "9200",
                        "prometheus.io/scheme": "https",
                        "prometheus.io/scrape": "true"
                    },
                    "labels": {
                        "app.kubernetes.io/component": "nodes",
                        "app.kubernetes.io/instance": "my-opensearch-cluster",
                        "app.kubernetes.io/managed-by": "opensearch.stackable.tech_opensearchcluster",
                        "app.kubernetes.io/name": "opensearch",
                        "app.kubernetes.io/role-group": "default",
                        "app.kubernetes.io/version": "3.1.0",
                        "prometheus.io/scrape": "true",
                        "stackable.tech/vendor": "Stackable"
                    },
                    "name": "my-opensearch-cluster-nodes-default-headless",
                    "namespace": "default",
                    "ownerReferences": [
                        {
                            "apiVersion": "opensearch.stackable.tech/v1alpha1",
                            "controller": true,
                            "kind": "OpenSearchCluster",
                            "name": "my-opensearch-cluster",
                            "uid": "0b1e30e6-326e-4c1a-868d-ad6598b49e8b"
                        }
                    ]
                },
                "spec": {
                    "clusterIP": "None",
                    "ports": [
                        {
                            "name": "http",
                            "port": 9200
                        },
                        {
                            "name": "transport",
                            "port": 9300
                        }
                    ],
                    "publishNotReadyAddresses": true,
                    "selector": {
                        "app.kubernetes.io/component": "nodes",
                        "app.kubernetes.io/instance": "my-opensearch-cluster",
                        "app.kubernetes.io/name": "opensearch",
                        "app.kubernetes.io/role-group": "default"
                    },
                    "type": "ClusterIP"
                }
            }),
            headless_service
        );
    }

    #[test]
    fn test_build_listener() {
        let context_names = context_names();
        let role_group_builder = role_group_builder(&context_names);

        let listener = serde_json::to_value(role_group_builder.build_listener())
            .expect("should be serializable");

        assert_eq!(
            json!({
                "apiVersion": "listeners.stackable.tech/v1alpha1",
                "kind": "Listener",
                "metadata": {
                    "labels": {
                        "app.kubernetes.io/component": "nodes",
                        "app.kubernetes.io/instance": "my-opensearch-cluster",
                        "app.kubernetes.io/managed-by": "opensearch.stackable.tech_opensearchcluster",
                        "app.kubernetes.io/name": "opensearch",
                        "app.kubernetes.io/role-group": "default",
                        "app.kubernetes.io/version": "3.1.0",
                        "stackable.tech/vendor": "Stackable"
                    },
                    "name": "my-opensearch-cluster-nodes-default",
                    "namespace": "default",
                    "ownerReferences": [
                        {
                            "apiVersion": "opensearch.stackable.tech/v1alpha1",
                            "controller": true,
                            "kind": "OpenSearchCluster",
                            "name": "my-opensearch-cluster",
                            "uid": "0b1e30e6-326e-4c1a-868d-ad6598b49e8b"
                        }
                    ]
                },
                "spec": {
                    "className": "cluster-internal",
                    "extraPodSelectorLabels": {},
                    "ports": [
                        {
                            "name": "http",
                            "port": 9200,
                            "protocol": "TCP"
                        }
                    ],
                    "publishNotReadyAddresses": null
                }
            }),
            listener
        );
    }

    #[test]
    fn test_build_node_role_label() {
        // Test that the function does not panic on all possible inputs
        for node_role in v1alpha1::NodeRole::iter() {
            RoleGroupBuilder::build_node_role_label(&node_role);
        }
    }

    #[test]
    fn test_prometheus_annotations() {
        // Test that the function does not panic on all possible inputs
        RoleGroupBuilder::prometheus_annotations(false);
        RoleGroupBuilder::prometheus_annotations(true);
    }
}<|MERGE_RESOLUTION|>--- conflicted
+++ resolved
@@ -89,15 +89,12 @@
 constant!(LOG_VOLUME_NAME: VolumeName = "log");
 const LOG_VOLUME_DIR: &str = "/stackable/log";
 
-<<<<<<< HEAD
 const OPENSEARCH_KEYSTORE_FILE_NAME: &str = "opensearch.keystore";
 const OPENSEARCH_INITIALIZED_KEYSTORE_DIRECTORY_NAME: &str = "initialized-keystore";
 const OPENSEARCH_KEYSTORE_SECRETS_DIRECTORY: &str = "keystore-secrets";
 constant!(OPENSEARCH_KEYSTORE_VOLUME_NAME: VolumeName = "keystore");
 const OPENSEARCH_KEYSTORE_VOLUME_SIZE: &str = "1Mi";
 
-=======
->>>>>>> 7694293b
 /// Builder for role-group resources
 pub struct RoleGroupBuilder<'a> {
     service_account_name: ServiceAccountName,
@@ -325,7 +322,17 @@
             ),
         ];
 
-<<<<<<< HEAD
+        if let Some(tls_http_secret_class_name) = &self.cluster.tls_config.server_secret_class {
+            volumes.push(self.build_tls_volume(
+                &TLS_SERVER_VOLUME_NAME,
+                tls_http_secret_class_name,
+                service_scopes,
+                SecretFormat::TlsPem,
+                &self.role_group_config.config.requested_secret_lifetime,
+                &LISTENER_VOLUME_NAME,
+            ))
+        };
+
         if !self.cluster.keystores.is_empty() {
             volumes.push(Volume {
                 name: OPENSEARCH_KEYSTORE_VOLUME_NAME.to_string(),
@@ -353,18 +360,6 @@
                 ..Volume::default()
             });
         }
-=======
-        if let Some(tls_http_secret_class_name) = &self.cluster.tls_config.server_secret_class {
-            volumes.push(self.build_tls_volume(
-                &TLS_SERVER_VOLUME_NAME,
-                tls_http_secret_class_name,
-                service_scopes,
-                SecretFormat::TlsPem,
-                &self.role_group_config.config.requested_secret_lifetime,
-                &LISTENER_VOLUME_NAME,
-            ))
-        };
->>>>>>> 7694293b
 
         // The PodBuilder is not used because it re-validates the values which are already
         // validated. For instance, it would be necessary to convert the
@@ -524,11 +519,6 @@
             ..Probe::default()
         };
 
-<<<<<<< HEAD
-        let env_vars = self.node_config.environment_variables();
-
-=======
->>>>>>> 7694293b
         let opensearch_home = self.node_config.opensearch_home();
         let opensearch_path_conf = self.node_config.opensearch_path_conf();
 
@@ -571,19 +561,20 @@
             },
         ];
 
-<<<<<<< HEAD
+        if self.cluster.tls_config.server_secret_class.is_some() {
+            volume_mounts.push(VolumeMount {
+                mount_path: format!("{opensearch_path_conf}/tls/server"),
+                name: TLS_SERVER_VOLUME_NAME.to_string(),
+                ..VolumeMount::default()
+            })
+        }
+
         if !self.cluster.keystores.is_empty() {
             volume_mounts.push(VolumeMount {
                 mount_path: format!("{opensearch_path_conf}/{OPENSEARCH_KEYSTORE_FILE_NAME}"),
                 name: OPENSEARCH_KEYSTORE_VOLUME_NAME.to_string(),
                 sub_path: Some(OPENSEARCH_KEYSTORE_FILE_NAME.to_owned()),
                 read_only: Some(true),
-=======
-        if self.cluster.tls_config.server_secret_class.is_some() {
-            volume_mounts.push(VolumeMount {
-                mount_path: format!("{opensearch_path_conf}/tls/server"),
-                name: TLS_SERVER_VOLUME_NAME.to_string(),
->>>>>>> 7694293b
                 ..VolumeMount::default()
             })
         }
@@ -932,7 +923,7 @@
                 role_group_config.clone(),
             )]
             .into(),
-<<<<<<< HEAD
+            v1alpha1::OpenSearchTls::default(),
             vec![v1alpha1::OpenSearchKeystore {
                 key: OpenSearchKeystoreKey::from_str_unsafe("Keystore1"),
                 secret_key_ref: v1alpha1::SecretKeyRef {
@@ -940,9 +931,6 @@
                     key: SecretKey::from_str_unsafe("my-keystore-file"),
                 },
             }],
-=======
-            v1alpha1::OpenSearchTls::default(),
->>>>>>> 7694293b
         )
     }
 
@@ -1218,21 +1206,19 @@
                                             "mountPath": "/stackable/log",
                                             "name": "log"
                                         },
-<<<<<<< HEAD
+                                                                                {
+                                            "mountPath": "/stackable/opensearch/config/tls/internal",
+                                            "name": "tls-internal"
+                                        },
+                                        {
+                                            "mountPath": "/stackable/opensearch/config/tls/server",
+                                            "name": "tls-server",
+                                        },
                                         {
                                             "mountPath": "/stackable/opensearch/config/opensearch.keystore",
                                             "name": "keystore",
                                             "readOnly": true,
                                             "subPath": "opensearch.keystore",
-=======
-                                                                                {
-                                            "mountPath": "/stackable/opensearch/config/tls/internal",
-                                            "name": "tls-internal"
-                                        },
-                                        {
-                                            "mountPath": "/stackable/opensearch/config/tls/server",
-                                            "name": "tls-server",
->>>>>>> 7694293b
                                         }
                                     ]
                                 },
@@ -1398,25 +1384,6 @@
                                     "name": "log"
                                 },
                                 {
-<<<<<<< HEAD
-                                    "emptyDir": {
-                                        "sizeLimit": "1Mi"
-                                    },
-                                    "name": "keystore"
-                                },
-                                {
-                                    "name": "keystore-0",
-                                    "secret": {
-                                        "defaultMode": 0o660,
-                                        "items": [
-                                            {
-                                                "key": "my-keystore-file",
-                                                "path": "my-keystore-file"
-                                            }
-                                        ],
-                                        "secretName": "my-keystore-secret"
-                                    }
-=======
                                     "ephemeral": {
                                         "volumeClaimTemplate": {
                                             "metadata": {
@@ -1467,7 +1434,25 @@
                                         }
                                     },
                                     "name": "tls-server"
->>>>>>> 7694293b
+                                 },
+                                {
+                                    "emptyDir": {
+                                        "sizeLimit": "1Mi"
+                                    },
+                                    "name": "keystore"
+                                },
+                                {
+                                    "name": "keystore-0",
+                                    "secret": {
+                                        "defaultMode": 0o660,
+                                        "items": [
+                                            {
+                                                "key": "my-keystore-file",
+                                                "path": "my-keystore-file"
+                                            }
+                                        ],
+                                        "secretName": "my-keystore-secret"
+                                    }
                                 }
                             ]
                         }
