--- conflicted
+++ resolved
@@ -762,19 +762,13 @@
             v1alpha1::{self, OpenSearchKeystore, SecretKeyRef},
         },
         framework::{
-<<<<<<< HEAD
-            ClusterName, ConfigMapName, ControllerName, ListenerClassName, NamespaceName,
-            OperatorName, ProductName, ProductVersion, RoleGroupName, SecretKey, SecretName,
-            ServiceAccountName, ServiceName, builder::pod::container::EnvVarSet,
-=======
             builder::pod::container::EnvVarSet,
->>>>>>> 3f57fd1f
             product_logging::framework::VectorContainerLogConfig,
             role_utils::GenericProductSpecificCommonConfig,
             types::{
                 kubernetes::{
-                    ConfigMapName, ListenerClassName, NamespaceName, ServiceAccountName,
-                    ServiceName,
+                    ConfigMapName, ListenerClassName, NamespaceName, SecretKey, SecretName,
+                    ServiceAccountName, ServiceName,
                 },
                 operator::{
                     ClusterName, ControllerName, OperatorName, ProductName, ProductVersion,
