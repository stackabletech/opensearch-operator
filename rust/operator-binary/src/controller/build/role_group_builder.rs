--- conflicted
+++ resolved
@@ -46,11 +46,6 @@
     },
     crd::v1alpha1,
     framework::{
-<<<<<<< HEAD
-        PersistentVolumeClaimName, RoleGroupName, SecretClassName, ServiceAccountName, ServiceName,
-        VolumeName,
-=======
->>>>>>> 3f57fd1f
         builder::{
             meta::ownerreference_from_resource,
             pod::{
@@ -64,7 +59,10 @@
         },
         role_group_utils::ResourceNames,
         types::{
-            kubernetes::{PersistentVolumeClaimName, ServiceAccountName, ServiceName, VolumeName},
+            kubernetes::{
+                PersistentVolumeClaimName, SecretClassName, ServiceAccountName, ServiceName,
+                VolumeName,
+            },
             operator::RoleGroupName,
         },
     },
