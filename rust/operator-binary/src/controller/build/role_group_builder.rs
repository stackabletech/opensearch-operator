--- conflicted
+++ resolved
@@ -1,18 +1,9 @@
-<<<<<<< HEAD
-use serde_json::Map;
+//! Builder for role-group resources
+
+use std::{collections::BTreeMap, str::FromStr};
+
 use stackable_operator::{
-    builder::{
-        meta::ObjectMetaBuilder,
-        pod::{container::ContainerBuilder, volume::SecretFormat},
-    },
-=======
-//! Builder for role-group resources
-
-use std::{collections::BTreeMap, str::FromStr};
-
-use stackable_operator::{
-    builder::meta::ObjectMetaBuilder,
->>>>>>> 0b0538e8
+    builder::{meta::ObjectMetaBuilder, pod::volume::SecretFormat},
     crd::listener::{self},
     k8s_openapi::{
         DeepMerge,
@@ -27,18 +18,12 @@
         },
         apimachinery::pkg::{apis::meta::v1::LabelSelector, util::intstr::IntOrString},
     },
-<<<<<<< HEAD
-    kube::api::ObjectMeta,
-    kvp::{Label, Labels},
-    time::Duration,
-=======
     kvp::{Annotation, Annotations, Label, Labels},
     product_logging::framework::{
         VECTOR_CONFIG_FILE, calculate_log_volume_size_limit, create_vector_shutdown_file_command,
         remove_vector_shutdown_file_command,
     },
     utils::COMMON_BASH_TRAP_FUNCTIONS,
->>>>>>> 0b0538e8
 };
 
 use super::{
@@ -57,10 +42,6 @@
     },
     crd::v1alpha1,
     framework::{
-<<<<<<< HEAD
-        RoleGroupName,
-        builder::{meta::ownerreference_from_resource, volume::build_tls_volume},
-=======
         PersistentVolumeClaimName, RoleGroupName, ServiceAccountName, ServiceName, VolumeName,
         builder::{
             meta::ownerreference_from_resource,
@@ -68,8 +49,8 @@
                 container::{EnvVarName, new_container_builder},
                 volume::{ListenerReference, listener_operator_volume_source_builder_build_pvc},
             },
+            volume::build_tls_volume,
         },
->>>>>>> 0b0538e8
         kvp::label::{recommended_labels, role_group_selector, role_selector},
         product_logging::framework::{
             STACKABLE_LOG_DIR, ValidatedContainerLogConfigChoice, vector_container,
@@ -90,7 +71,7 @@
 
 constant!(LISTENER_VOLUME_NAME: PersistentVolumeClaimName = "listener");
 const LISTENER_VOLUME_DIR: &str = "/stackable/listener";
-const TLS_VOLUME_NAME: &str = "tls";
+constant!(TLS_VOLUME_NAME: VolumeName = "tls");
 const TLS_VOLUME_DIR: &str = "/stackable/tls";
 
 constant!(LOG_VOLUME_NAME: VolumeName = "log");
@@ -144,23 +125,11 @@
             .common_metadata(self.resource_names.role_group_config_map())
             .build();
 
-<<<<<<< HEAD
-        let mut opensearch_yml = Map::new();
-        opensearch_yml.append(&mut self.node_config.static_opensearch_config());
-        opensearch_yml.append(&mut self.node_config.tls_config());
-        opensearch_yml.append(&mut self.node_config.security_config());
-        let data = [(
-            CONFIGURATION_FILE_OPENSEARCH_YML.to_owned(),
-            self.node_config
-                .build_config_file(CONFIGURATION_FILE_OPENSEARCH_YML, opensearch_yml),
-        )]
-        .into();
-=======
         let mut data = BTreeMap::new();
 
         data.insert(
             CONFIGURATION_FILE_OPENSEARCH_YML.to_owned(),
-            self.node_config.static_opensearch_config_file_content(),
+            self.node_config.opensearch_config_file_content(),
         );
 
         if let ValidatedContainerLogConfigChoice::Automatic(log_config) =
@@ -180,7 +149,6 @@
         {
             data.insert(VECTOR_CONFIG_FILE.to_owned(), vector_config_file_content());
         }
->>>>>>> 0b0538e8
 
         ConfigMap {
             metadata,
@@ -247,13 +215,10 @@
     /// Builds the [`PodTemplateSpec`] for the role-group [`StatefulSet`]
     fn build_pod_template(&self) -> PodTemplateSpec {
         let mut node_role_labels = Labels::new();
-        let mut service_scopes = vec![self.resource_names.headless_service_name()];
+        let service_scopes = vec![self.resource_names.headless_service_name()];
 
         for node_role in self.role_group_config.config.node_roles.iter() {
             node_role_labels.insert(Self::build_node_role_label(node_role));
-            if let v1alpha1::NodeRole::ClusterManager = node_role {
-                service_scopes.push(self.cluster.name.to_string())
-            }
         }
 
         let metadata = ObjectMetaBuilder::new()
@@ -296,7 +261,9 @@
                 self.resource_names.role_group_config_map()
             };
 
-        let volumes = vec![
+        let requested_secret_lifetime = self.role_group_config.config.requested_secret_lifetime;
+
+        let mut volumes = vec![
             Volume {
                 name: CONFIG_VOLUME_NAME.to_string(),
                 config_map: Some(ConfigMapVolumeSource {
@@ -326,6 +293,17 @@
                 ..Volume::default()
             },
         ];
+
+        if let Some(tls_secret_class_name) = &self.cluster.cluster_config.tls.secret_class {
+            volumes.push(build_tls_volume(
+                &TLS_VOLUME_NAME.to_string(),
+                tls_secret_class_name,
+                service_scopes,
+                SecretFormat::TlsPem,
+                &requested_secret_lifetime,
+                Some(&LISTENER_VOLUME_NAME.to_string()),
+            ))
+        };
 
         // The PodBuilder is not used because it re-validates the values which are already
         // validated. For instance, it would be necessary to convert the
@@ -365,28 +343,7 @@
                         .config
                         .termination_grace_period_seconds,
                 ),
-<<<<<<< HEAD
-                volumes: Some(vec![
-                    Volume {
-                        name: CONFIG_VOLUME_NAME.to_owned(),
-                        config_map: Some(ConfigMapVolumeSource {
-                            name: self.resource_names.role_group_config_map(),
-                            ..Default::default()
-                        }),
-                        ..Volume::default()
-                    },
-                    build_tls_volume(
-                        TLS_VOLUME_NAME,
-                        &self.cluster.cluster_config.tls.secret_class,
-                        service_scopes,
-                        SecretFormat::TlsPem,
-                        &Duration::from_days_unchecked(15),
-                        Some(LISTENER_VOLUME_NAME),
-                    ),
-                ]),
-=======
                 volumes: Some(volumes),
->>>>>>> 0b0538e8
                 ..PodSpec::default()
             }),
         };
@@ -467,7 +424,7 @@
             .and_then(|env_var| env_var.value.clone())
             .unwrap_or(format!("{opensearch_home}/config"));
 
-        let volume_mounts = [
+        let mut volume_mounts = vec![
             VolumeMount {
                 mount_path: format!("{opensearch_path_conf}/{CONFIGURATION_FILE_OPENSEARCH_YML}"),
                 name: CONFIG_VOLUME_NAME.to_string(),
@@ -500,6 +457,14 @@
                 ..VolumeMount::default()
             },
         ];
+
+        if self.cluster.cluster_config.tls.secret_class.is_some() {
+            volume_mounts.push(VolumeMount {
+                mount_path: TLS_VOLUME_DIR.to_owned(),
+                name: TLS_VOLUME_NAME.to_string(),
+                ..VolumeMount::default()
+            })
+        }
 
         new_container_builder(&v1alpha1::Container::OpenSearch.to_container_name())
             .image_from_product_image(&self.cluster.image)
@@ -529,36 +494,7 @@
                     create_vector_shutdown_file_command(STACKABLE_LOG_DIR),
             )])
             .add_env_vars(env_vars.into())
-<<<<<<< HEAD
-            .add_volume_mounts([
-                VolumeMount {
-                    mount_path: format!(
-                        "{opensearch_path_conf}/{CONFIGURATION_FILE_OPENSEARCH_YML}"
-                    ),
-                    name: CONFIG_VOLUME_NAME.to_owned(),
-                    read_only: Some(true),
-                    sub_path: Some(CONFIGURATION_FILE_OPENSEARCH_YML.to_owned()),
-                    ..VolumeMount::default()
-                },
-                VolumeMount {
-                    mount_path: format!("{opensearch_home}/data"),
-                    name: DATA_VOLUME_NAME.to_owned(),
-                    ..VolumeMount::default()
-                },
-                VolumeMount {
-                    mount_path: LISTENER_VOLUME_DIR.to_owned(),
-                    name: LISTENER_VOLUME_NAME.to_owned(),
-                    ..VolumeMount::default()
-                },
-                VolumeMount {
-                    mount_path: TLS_VOLUME_DIR.to_owned(),
-                    name: TLS_VOLUME_NAME.to_owned(),
-                    ..VolumeMount::default()
-                },
-            ])
-=======
             .add_volume_mounts(volume_mounts)
->>>>>>> 0b0538e8
             .expect("The mount paths are statically defined and there should be no duplicates.")
             .add_container_ports(vec![
                 ContainerPort {
@@ -737,6 +673,7 @@
         kvp::LabelValue,
         product_logging::spec::AutomaticContainerLogConfig,
         role_utils::GenericRoleConfig,
+        shared::time::Duration,
     };
     use strum::IntoEnumIterator;
     use uuid::uuid;
@@ -750,7 +687,10 @@
             ContextNames, OpenSearchRoleGroupConfig, ValidatedCluster,
             ValidatedContainerLogConfigChoice, ValidatedLogging, ValidatedOpenSearchConfig,
         },
-        crd::{NodeRoles, v1alpha1},
+        crd::{
+            NodeRoles,
+            v1alpha1::{self, OpenSearchClusterConfig},
+        },
         framework::{
             ClusterName, ConfigMapName, ControllerName, ListenerClassName, NamespaceName,
             OperatorName, ProductName, ProductVersion, RoleGroupName, ServiceAccountName,
@@ -812,6 +752,8 @@
                     v1alpha1::NodeRole::Ingest,
                     v1alpha1::NodeRole::RemoteClusterClient,
                 ]),
+                requested_secret_lifetime: Duration::from_str("15d")
+                    .expect("should be a valid duration"),
                 resources: Resources::default(),
                 termination_grace_period_seconds: 30,
             },
@@ -828,6 +770,7 @@
             ClusterName::from_str_unsafe("my-opensearch-cluster"),
             NamespaceName::from_str_unsafe("default"),
             uuid!("0b1e30e6-326e-4c1a-868d-ad6598b49e8b"),
+            OpenSearchClusterConfig::default(),
             GenericRoleConfig::default(),
             [(
                 RoleGroupName::from_str_unsafe("default"),
