--- conflicted
+++ resolved
@@ -198,11 +198,8 @@
                 ),
             ]
             .into(),
-<<<<<<< HEAD
+            v1alpha1::OpenSearchTls::default(),
             vec![],
-=======
-            v1alpha1::OpenSearchTls::default(),
->>>>>>> 7694293b
         )
     }
 
