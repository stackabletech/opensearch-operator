//! The validate step in the OpenSearchCluster controller

use std::{collections::BTreeMap, num::TryFromIntError, str::FromStr};

use snafu::{OptionExt, ResultExt, Snafu};
use stackable_operator::{
    kube::{Resource, ResourceExt},
    role_utils::RoleGroup,
    shared::time::Duration,
};
use strum::{EnumDiscriminants, IntoStaticStr};

use super::{
    ContextNames, OpenSearchRoleGroupConfig, ProductVersion, RoleGroupName, ValidatedCluster,
    ValidatedOpenSearchConfig,
};
use crate::{
    crd::v1alpha1::{self, OpenSearchConfig, OpenSearchConfigFragment},
    framework::{
        ClusterName, NamespaceName, Uid,
        builder::pod::container::{EnvVarName, EnvVarSet},
        role_utils::{GenericProductSpecificCommonConfig, RoleGroupConfig, with_validated_config},
    },
};

#[derive(Snafu, Debug, EnumDiscriminants)]
#[strum_discriminants(derive(IntoStaticStr))]
pub enum Error {
    #[snafu(display("failed to get the cluster name"))]
    GetClusterName {},

    #[snafu(display("failed to get the cluster namespace"))]
    GetClusterNamespace {},

    #[snafu(display("failed to get the cluster UID"))]
    GetClusterUid {},

    #[snafu(display("failed to set cluster name"))]
    ParseClusterName { source: crate::framework::Error },

    #[snafu(display("failed to set cluster namespace"))]
    ParseClusterNamespace { source: crate::framework::Error },

    #[snafu(display("failed to set UID"))]
    ParseClusterUid { source: crate::framework::Error },

    #[snafu(display("failed to parse environment variable"))]
    ParseEnvironmentVariable {
        source: crate::framework::builder::pod::container::Error,
    },

<<<<<<< HEAD
    #[snafu(display("failed to resolve product image"))]
    ResolveProductImage {
        source: stackable_operator::commons::product_image_selection::Error,
    },
=======
    #[snafu(display("failed to set product version"))]
    ParseProductVersion { source: crate::framework::Error },

    #[snafu(display("failed to set role-group name"))]
    ParseRoleGroupName { source: crate::framework::Error },
>>>>>>> 22198a2f

    #[snafu(display("fragment validation failure"))]
    ValidateOpenSearchConfig {
        source: stackable_operator::config::fragment::ValidationError,
    },

    #[snafu(display("termination grace period is too long (got {duration}, maximum allowed is {max})", max = Duration::from_secs(i64::MAX as u64)))]
    TerminationGracePeriodTooLong {
        source: TryFromIntError,
        duration: Duration,
    },
}

type Result<T, E = Error> = std::result::Result<T, E>;

<<<<<<< HEAD
const DEFAULT_IMAGE_BASE_NAME: &str = "opensearch";

// no client needed
=======
/// Validates the [`v1alpha1::OpenSearchCluster`] and returns a [`ValidatedCluster`]
///
/// The validated values should be wrapped in fail-safe types so that illegal states are
/// unrepresentable in the following steps.
///
/// A Kubernetes client is not required because references to other Kubernetes resources must
/// already be dereferenced in a prior step.
>>>>>>> 22198a2f
pub fn validate(
    context_names: &ContextNames,
    cluster: &v1alpha1::OpenSearchCluster,
) -> Result<ValidatedCluster> {
    let raw_cluster_name = cluster.meta().name.clone().context(GetClusterNameSnafu)?;
    let cluster_name = ClusterName::from_str(&raw_cluster_name).context(ParseClusterNameSnafu)?;

    let raw_namespace = cluster.namespace().context(GetClusterNamespaceSnafu)?;
    let namespace = NamespaceName::from_str(&raw_namespace).context(ParseClusterNamespaceSnafu)?;

    let raw_uid = cluster.uid().context(GetClusterUidSnafu)?;
    let uid = Uid::from_str(&raw_uid).context(ParseClusterUidSnafu)?;

    let product_image = cluster
        .spec
        .image
        .resolve(DEFAULT_IMAGE_BASE_NAME, crate::built_info::PKG_VERSION)
        .context(ResolveProductImageSnafu)?;

    // Cannot fail because `ProductImage::resolve` already validated it and would have thrown a
    // `ResolveProductImage` error if it were not valid.
    let product_version = ProductVersion::from_str(&product_image.product_version)
        .context(ParseProductVersionSnafu)?;

    let mut role_group_configs = BTreeMap::new();
    for (raw_role_group_name, role_group_config) in &cluster.spec.nodes.role_groups {
        let role_group_name =
            RoleGroupName::from_str(raw_role_group_name).context(ParseRoleGroupNameSnafu)?;

        let validated_role_group_config =
            validate_role_group_config(context_names, &cluster_name, cluster, role_group_config)?;

        role_group_configs.insert(role_group_name, validated_role_group_config);
    }

    Ok(ValidatedCluster::new(
        product_image,
        product_version,
        cluster_name,
        namespace,
        uid,
        cluster.spec.nodes.role_config.clone(),
        role_group_configs,
    ))
}

fn validate_role_group_config(
    context_names: &ContextNames,
    cluster_name: &ClusterName,
    cluster: &v1alpha1::OpenSearchCluster,
    role_group_config: &RoleGroup<OpenSearchConfigFragment, GenericProductSpecificCommonConfig>,
) -> Result<OpenSearchRoleGroupConfig> {
    let merged_role_group: RoleGroup<OpenSearchConfig, _> = with_validated_config(
        role_group_config,
        &cluster.spec.nodes,
        &v1alpha1::OpenSearchConfig::default_config(
            &context_names.product_name,
            cluster_name,
            &ValidatedCluster::role_name(),
        ),
    )
    .context(ValidateOpenSearchConfigSnafu)?;

    let graceful_shutdown_timeout = merged_role_group.config.config.graceful_shutdown_timeout;
    let termination_grace_period_seconds = graceful_shutdown_timeout.as_secs().try_into().context(
        TerminationGracePeriodTooLongSnafu {
            duration: graceful_shutdown_timeout,
        },
    )?;

    let validated_config = ValidatedOpenSearchConfig {
        affinity: merged_role_group.config.config.affinity,
        node_roles: merged_role_group.config.config.node_roles,
        resources: merged_role_group.config.config.resources,
        termination_grace_period_seconds,
        listener_class: merged_role_group.config.config.listener_class,
    };

    let mut env_overrides = EnvVarSet::new();

    for (env_var_name, env_var_value) in merged_role_group.config.env_overrides {
        env_overrides = env_overrides.with_value(
            EnvVarName::from_str(&env_var_name).context(ParseEnvironmentVariableSnafu)?,
            env_var_value,
        );
    }

    Ok(RoleGroupConfig {
        // Kubernetes defaults to 1 if not set
        replicas: merged_role_group.replicas.unwrap_or(1),
        config: validated_config,
        config_overrides: merged_role_group.config.config_overrides,
        env_overrides,
        cli_overrides: merged_role_group.config.cli_overrides,
        pod_overrides: merged_role_group.config.pod_overrides,
        product_specific_common_config: merged_role_group.config.product_specific_common_config,
    })
}

#[cfg(test)]
mod tests {
    use std::str::FromStr;

    use stackable_operator::{
        commons::{
            affinity::StackableAffinity,
            cluster_operation::ClusterOperation,
            product_image_selection::ResolvedProductImage,
            resources::{CpuLimits, MemoryLimits, PvcConfig, Resources},
        },
        k8s_openapi::{
            api::core::v1::{
                PodAffinityTerm, PodAntiAffinity, PodTemplateSpec, WeightedPodAffinityTerm,
            },
            apimachinery::pkg::{api::resource::Quantity, apis::meta::v1::LabelSelector},
        },
        kube::api::ObjectMeta,
        kvp::LabelValue,
        role_utils::{CommonConfiguration, GenericRoleConfig, Role, RoleGroup},
        shared::time::Duration,
    };
    use uuid::uuid;

    use super::{ErrorDiscriminants, validate};
    use crate::{
        controller::{ContextNames, ValidatedCluster, ValidatedOpenSearchConfig},
        crd::{
            NodeRoles,
            v1alpha1::{self, OpenSearchClusterSpec, OpenSearchConfigFragment, StorageConfig},
        },
        framework::{
            ClusterName, ControllerName, NamespaceName, OperatorName, ProductName, ProductVersion,
            RoleGroupName,
            builder::pod::container::{EnvVarName, EnvVarSet},
            role_utils::{GenericProductSpecificCommonConfig, RoleGroupConfig},
        },
    };

    #[test]
    fn test_validate_ok() {
        let result = validate(&context_names(), &cluster());

        assert_eq!(
            Some(ValidatedCluster::new(
                ResolvedProductImage {
                    product_version: "3.1.0".to_owned(),
                    app_version_label_value: LabelValue::from_str("3.1.0-stackable0.0.0-dev")
                        .expect("should be a valid label value"),
                    image: "oci.stackable.tech/sdp/opensearch:3.1.0-stackable0.0.0-dev".to_string(),
                    image_pull_policy: "Always".to_owned(),
                    pull_secrets: None,
                },
                ProductVersion::from_str_unsafe("3.1.0"),
                ClusterName::from_str_unsafe("my-opensearch"),
                NamespaceName::from_str_unsafe("default"),
                uuid!("e6ac237d-a6d4-43a1-8135-f36506110912"),
                GenericRoleConfig::default(),
                [(
                    RoleGroupName::from_str_unsafe("default"),
                    RoleGroupConfig {
                        replicas: 3,
                        config: ValidatedOpenSearchConfig {
                            affinity: StackableAffinity {
                                pod_anti_affinity: Some(PodAntiAffinity {
                                    preferred_during_scheduling_ignored_during_execution: Some(
                                        [WeightedPodAffinityTerm {
                                            pod_affinity_term: PodAffinityTerm {
                                                label_selector: Some(LabelSelector {
                                                    match_labels: Some(
                                                        [
                                                            (
                                                                "app.kubernetes.io/component"
                                                                    .to_owned(),
                                                                "nodes".to_owned()
                                                            ),
                                                            (
                                                                "app.kubernetes.io/instance"
                                                                    .to_owned(),
                                                                "my-opensearch".to_owned()
                                                            ),
                                                            (
                                                                "app.kubernetes.io/name".to_owned(),
                                                                "opensearch".to_owned()
                                                            )
                                                        ]
                                                        .into()
                                                    ),
                                                    ..LabelSelector::default()
                                                }),
                                                topology_key: "kubernetes.io/hostname".to_owned(),
                                                ..PodAffinityTerm::default()
                                            },
                                            weight: 1
                                        }]
                                        .into()
                                    ),
                                    ..PodAntiAffinity::default()
                                }),
                                ..StackableAffinity::default()
                            },
                            node_roles: NodeRoles(
                                [
                                    v1alpha1::NodeRole::ClusterManager,
                                    v1alpha1::NodeRole::Ingest,
                                    v1alpha1::NodeRole::Data,
                                    v1alpha1::NodeRole::RemoteClusterClient
                                ]
                                .into()
                            ),
                            resources: Resources {
                                memory: MemoryLimits {
                                    limit: Some(Quantity("2Gi".to_owned())),
                                    ..MemoryLimits::default()
                                },
                                cpu: CpuLimits {
                                    min: Some(Quantity("1".to_owned())),
                                    max: Some(Quantity("4".to_owned()))
                                },
                                storage: StorageConfig {
                                    data: PvcConfig {
                                        capacity: Some(Quantity("8Gi".to_owned())),
                                        ..PvcConfig::default()
                                    }
                                }
                            },
                            termination_grace_period_seconds: 300,
                            listener_class: "listener-class-from-role-group-level".to_owned(),
                        },
                        config_overrides: [(
                            "opensearch.yml".to_owned(),
                            [
                                ("setting1".to_owned(), "value from role level".to_owned()),
                                (
                                    "setting2".to_owned(),
                                    "value from role-group level".to_owned()
                                ),
                                (
                                    "setting3".to_owned(),
                                    "value from role-group level".to_owned()
                                ),
                            ]
                            .into()
                        )]
                        .into(),
                        env_overrides: EnvVarSet::new().with_values([
                            (
                                EnvVarName::from_str_unsafe("ENV1"),
                                "value from role level".to_owned()
                            ),
                            (
                                EnvVarName::from_str_unsafe("ENV2"),
                                "value from role-group level".to_owned()
                            ),
                            (
                                EnvVarName::from_str_unsafe("ENV3"),
                                "value from role-group level".to_owned()
                            )
                        ]),
                        cli_overrides: [
                            ("--param1".to_owned(), "value from role level".to_owned()),
                            (
                                "--param2".to_owned(),
                                "value from role-group level".to_owned()
                            ),
                            (
                                "--param3".to_owned(),
                                "value from role-group level".to_owned()
                            )
                        ]
                        .into(),
                        pod_overrides: PodTemplateSpec {
                            metadata: Some(ObjectMeta {
                                labels: Some(
                                    [
                                        ("label1".to_owned(), "value from role level".to_owned()),
                                        (
                                            "label2".to_owned(),
                                            "value from role-group level".to_owned()
                                        ),
                                        (
                                            "label3".to_owned(),
                                            "value from role-group level".to_owned()
                                        )
                                    ]
                                    .into()
                                ),
                                ..ObjectMeta::default()
                            }),
                            ..PodTemplateSpec::default()
                        },
                        product_specific_common_config: GenericProductSpecificCommonConfig::default(
                        )
                    }
                )]
                .into(),
            )),
            result.ok()
        );
    }

    #[test]
    fn test_validate_err_get_cluster_name() {
        test_validate_err(
            |cluster| cluster.metadata.name = None,
            ErrorDiscriminants::GetClusterName,
        );
    }

    #[test]
    fn test_validate_err_parse_cluster_name() {
        test_validate_err(
            |cluster| cluster.metadata.name = Some("invalid cluster name".to_owned()),
            ErrorDiscriminants::ParseClusterName,
        );
    }

    #[test]
    fn test_validate_err_get_cluster_namespace() {
        test_validate_err(
            |cluster| cluster.metadata.namespace = None,
            ErrorDiscriminants::GetClusterNamespace,
        );
    }

    #[test]
    fn test_validate_err_parse_cluster_namespace() {
        test_validate_err(
            |cluster| cluster.metadata.namespace = Some("invalid cluster namespace".to_owned()),
            ErrorDiscriminants::ParseClusterNamespace,
        );
    }

    #[test]
    fn test_validate_err_get_cluster_uid() {
        test_validate_err(
            |cluster| cluster.metadata.uid = None,
            ErrorDiscriminants::GetClusterUid,
        );
    }

    #[test]
<<<<<<< HEAD
    fn test_validate_err_resolve_product_image() {
=======
    fn test_validate_err_parse_cluster_uid() {
        test_validate_err(
            |cluster| cluster.metadata.uid = Some("invalid cluster UID".to_owned()),
            ErrorDiscriminants::ParseClusterUid,
        );
    }

    #[test]
    fn test_validate_err_parse_product_version() {
>>>>>>> 22198a2f
        test_validate_err(
            |cluster| {
                cluster.spec.image =
                    serde_json::from_str(r#"{"productVersion": "invalid product version"}"#)
                        .expect("should be a valid ProductImage structure")
            },
            ErrorDiscriminants::ResolveProductImage,
        );
    }

    #[test]
    fn test_validate_err_parse_role_group_name() {
        test_validate_err(
            |cluster| {
                let role_group = cluster
                    .spec
                    .nodes
                    .role_groups
                    .remove("default")
                    .expect("should be set");
                cluster
                    .spec
                    .nodes
                    .role_groups
                    .insert("invalid role-group name".to_owned(), role_group);
            },
            ErrorDiscriminants::ParseRoleGroupName,
        );
    }

    #[test]
    fn test_validate_err_termination_grace_period_too_long() {
        test_validate_err(
            |cluster| {
                cluster.spec.nodes.config.config.graceful_shutdown_timeout =
                    Some(Duration::from_secs(u64::MAX))
            },
            ErrorDiscriminants::TerminationGracePeriodTooLong,
        );
    }

    #[test]
    fn test_validate_err_parse_environment_variable() {
        test_validate_err(
            |cluster| {
                cluster.spec.nodes.config.env_overrides = [(
                    "INVALID_ENVIRONMENT_VARIABLE_WITH_=".to_owned(),
                    "value".to_owned(),
                )]
                .into()
            },
            ErrorDiscriminants::ParseEnvironmentVariable,
        );
    }

    fn test_validate_err(
        f: fn(&mut v1alpha1::OpenSearchCluster) -> (),
        expected_err: ErrorDiscriminants,
    ) {
        let mut cluster = cluster();
        f(&mut cluster);

        let result = validate(&context_names(), &cluster);

        assert_eq!(Err(expected_err), result.map_err(ErrorDiscriminants::from));
    }

    fn context_names() -> ContextNames {
        ContextNames {
            product_name: ProductName::from_str_unsafe("opensearch"),
            operator_name: OperatorName::from_str_unsafe("opensearch.stackable.tech"),
            controller_name: ControllerName::from_str_unsafe("opensearchcluster"),
        }
    }

    fn cluster() -> v1alpha1::OpenSearchCluster {
        v1alpha1::OpenSearchCluster {
            metadata: ObjectMeta {
                name: Some("my-opensearch".to_owned()),
                namespace: Some("default".to_owned()),
                uid: Some("e6ac237d-a6d4-43a1-8135-f36506110912".to_owned()),
                ..ObjectMeta::default()
            },
            spec: OpenSearchClusterSpec {
                image: serde_json::from_str(r#"{"productVersion": "3.1.0"}"#)
                    .expect("should be a valid ProductImage structure"),
                cluster_operation: ClusterOperation::default(),
                nodes: Role {
                    config: CommonConfiguration {
                        config: OpenSearchConfigFragment {
                            graceful_shutdown_timeout: Some(Duration::from_minutes_unchecked(5)),
                            listener_class: Some("listener-class-from-role-level".to_owned()),
                            ..OpenSearchConfigFragment::default()
                        },
                        config_overrides: [(
                            "opensearch.yml".to_owned(),
                            [
                                ("setting1".to_owned(), "value from role level".to_owned()),
                                ("setting2".to_owned(), "value from role level".to_owned()),
                            ]
                            .into(),
                        )]
                        .into(),
                        env_overrides: [
                            ("ENV1".to_owned(), "value from role level".to_owned()),
                            ("ENV2".to_owned(), "value from role level".to_owned()),
                        ]
                        .into(),
                        cli_overrides: [
                            ("--param1".to_owned(), "value from role level".to_owned()),
                            ("--param2".to_owned(), "value from role level".to_owned()),
                        ]
                        .into(),
                        pod_overrides: PodTemplateSpec {
                            metadata: Some(ObjectMeta {
                                labels: Some(
                                    [
                                        ("label1".to_owned(), "value from role level".to_owned()),
                                        ("label2".to_owned(), "value from role level".to_owned()),
                                    ]
                                    .into(),
                                ),
                                ..ObjectMeta::default()
                            }),
                            ..PodTemplateSpec::default()
                        },
                        product_specific_common_config: GenericProductSpecificCommonConfig::default(
                        ),
                    },
                    role_config: GenericRoleConfig::default(),
                    role_groups: [(
                        "default".to_owned(),
                        RoleGroup {
                            config: CommonConfiguration {
                                config: OpenSearchConfigFragment {
                                    listener_class: Some(
                                        "listener-class-from-role-group-level".to_owned(),
                                    ),
                                    ..OpenSearchConfigFragment::default()
                                },
                                config_overrides: [(
                                    "opensearch.yml".to_owned(),
                                    [
                                        (
                                            "setting2".to_owned(),
                                            "value from role-group level".to_owned(),
                                        ),
                                        (
                                            "setting3".to_owned(),
                                            "value from role-group level".to_owned(),
                                        ),
                                    ]
                                    .into(),
                                )]
                                .into(),
                                env_overrides: [
                                    ("ENV2".to_owned(), "value from role-group level".to_owned()),
                                    ("ENV3".to_owned(), "value from role-group level".to_owned()),
                                ]
                                .into(),
                                cli_overrides: [
                                    (
                                        "--param2".to_owned(),
                                        "value from role-group level".to_owned(),
                                    ),
                                    (
                                        "--param3".to_owned(),
                                        "value from role-group level".to_owned(),
                                    ),
                                ]
                                .into(),
                                pod_overrides: PodTemplateSpec {
                                    metadata: Some(ObjectMeta {
                                        labels: Some(
                                            [
                                                (
                                                    "label2".to_owned(),
                                                    "value from role-group level".to_owned(),
                                                ),
                                                (
                                                    "label3".to_owned(),
                                                    "value from role-group level".to_owned(),
                                                ),
                                            ]
                                            .into(),
                                        ),
                                        ..ObjectMeta::default()
                                    }),
                                    ..PodTemplateSpec::default()
                                },
                                product_specific_common_config:
                                    GenericProductSpecificCommonConfig::default(),
                            },
                            replicas: Some(3),
                        },
                    )]
                    .into(),
                },
            },
            status: None,
        }
    }
}<|MERGE_RESOLUTION|>--- conflicted
+++ resolved
@@ -49,18 +49,16 @@
         source: crate::framework::builder::pod::container::Error,
     },
 
-<<<<<<< HEAD
+    #[snafu(display("failed to set product version"))]
+    ParseProductVersion { source: crate::framework::Error },
+
+    #[snafu(display("failed to set role-group name"))]
+    ParseRoleGroupName { source: crate::framework::Error },
+
     #[snafu(display("failed to resolve product image"))]
     ResolveProductImage {
         source: stackable_operator::commons::product_image_selection::Error,
     },
-=======
-    #[snafu(display("failed to set product version"))]
-    ParseProductVersion { source: crate::framework::Error },
-
-    #[snafu(display("failed to set role-group name"))]
-    ParseRoleGroupName { source: crate::framework::Error },
->>>>>>> 22198a2f
 
     #[snafu(display("fragment validation failure"))]
     ValidateOpenSearchConfig {
@@ -76,11 +74,8 @@
 
 type Result<T, E = Error> = std::result::Result<T, E>;
 
-<<<<<<< HEAD
 const DEFAULT_IMAGE_BASE_NAME: &str = "opensearch";
 
-// no client needed
-=======
 /// Validates the [`v1alpha1::OpenSearchCluster`] and returns a [`ValidatedCluster`]
 ///
 /// The validated values should be wrapped in fail-safe types so that illegal states are
@@ -88,7 +83,6 @@
 ///
 /// A Kubernetes client is not required because references to other Kubernetes resources must
 /// already be dereferenced in a prior step.
->>>>>>> 22198a2f
 pub fn validate(
     context_names: &ContextNames,
     cluster: &v1alpha1::OpenSearchCluster,
@@ -430,9 +424,6 @@
     }
 
     #[test]
-<<<<<<< HEAD
-    fn test_validate_err_resolve_product_image() {
-=======
     fn test_validate_err_parse_cluster_uid() {
         test_validate_err(
             |cluster| cluster.metadata.uid = Some("invalid cluster UID".to_owned()),
@@ -441,8 +432,7 @@
     }
 
     #[test]
-    fn test_validate_err_parse_product_version() {
->>>>>>> 22198a2f
+    fn test_validate_err_resolve_product_image() {
         test_validate_err(
             |cluster| {
                 cluster.spec.image =
