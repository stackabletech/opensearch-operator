--- conflicted
+++ resolved
@@ -292,18 +292,13 @@
             v1alpha1::{self, OpenSearchTls},
         },
         framework::{
-<<<<<<< HEAD
-            ClusterName, ConfigMapName, ControllerName, ListenerClassName, NamespaceName,
-            OperatorName, ProductName, ProductVersion, RoleGroupName, SecretClassName,
-=======
->>>>>>> 3f57fd1f
             builder::pod::container::{EnvVarName, EnvVarSet},
             product_logging::framework::{
                 ValidatedContainerLogConfigChoice, VectorContainerLogConfig,
             },
             role_utils::{GenericProductSpecificCommonConfig, RoleGroupConfig},
             types::{
-                kubernetes::{ConfigMapName, ListenerClassName, NamespaceName},
+                kubernetes::{ConfigMapName, ListenerClassName, NamespaceName, SecretClassName},
                 operator::{
                     ClusterName, ControllerName, OperatorName, ProductName, ProductVersion,
                     RoleGroupName,
