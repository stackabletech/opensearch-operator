--- conflicted
+++ resolved
@@ -1,19 +1,10 @@
-<<<<<<< HEAD
-use stackable_operator::validation::RFC_1123_SUBDOMAIN_MAX_LENGTH;
-
-use super::{ClusterName, RoleGroupName, RoleName};
-use crate::framework::{HasObjectName, kvp::label::MAX_LABEL_VALUE_LENGTH};
-=======
 use std::str::FromStr;
->>>>>>> 22198a2f
 
 use super::{
     ClusterName, ConfigMapName, ListenerName, RoleGroupName, RoleName, StatefulSetName, min,
 };
-use crate::{
-    attributed_string_type,
-    framework::{MAX_RFC_1035_LABEL_NAME_LENGTH, ServiceName},
-};
+use crate::{attributed_string_type, framework::ServiceName};
+use stackable_operator::validation::RFC_1035_LABEL_MAX_LENGTH;
 
 attributed_string_type! {
     QualifiedRoleGroupName,
@@ -21,7 +12,7 @@
     "opensearch-nodes-default",
     // Suffixes are added to produce resource names. According compile-time checks ensure that
     // max_length cannot be set higher.
-    (max_length = min(52, MAX_RFC_1035_LABEL_NAME_LENGTH)),
+    (max_length = min(52, RFC_1035_LABEL_MAX_LENGTH)),
     is_rfc_1035_label_name,
     is_valid_label_value
 }
@@ -66,14 +57,9 @@
     pub fn role_group_config_map(&self) -> ConfigMapName {
         // compile-time check
         const _: () = assert!(
-<<<<<<< HEAD
-            ResourceNames::MAX_QUALIFIED_ROLE_GROUP_NAME_LENGTH <= RFC_1123_SUBDOMAIN_MAX_LENGTH,
-            "The ConfigMap name `<cluster_name>-<role_name>-<role_group_name>` must not exceed 253 characters."
-=======
             QualifiedRoleGroupName::MAX_LENGTH <= ConfigMapName::MAX_LENGTH,
             "The string `<cluster_name>-<role_name>-<role_group_name>` must not exceed the limit of \
             ConfigMap names."
->>>>>>> 22198a2f
         );
         let _ = QualifiedRoleGroupName::IS_RFC_1123_SUBDOMAIN_NAME;
 
@@ -114,14 +100,9 @@
     pub fn listener_name(&self) -> ListenerName {
         // compile-time checks
         const _: () = assert!(
-<<<<<<< HEAD
-            ResourceNames::MAX_QUALIFIED_ROLE_GROUP_NAME_LENGTH <= RFC_1123_SUBDOMAIN_MAX_LENGTH,
-            "The listener name `<cluster_name>-<role_name>-<role_group_name>` must not exceed 253 characters."
-=======
             QualifiedRoleGroupName::MAX_LENGTH <= ListenerName::MAX_LENGTH,
             "The string `<cluster_name>-<role_name>-<role_group_name>` must not exceed the limit of \
             Listener names."
->>>>>>> 22198a2f
         );
         let _ = QualifiedRoleGroupName::IS_RFC_1123_SUBDOMAIN_NAME;
 
