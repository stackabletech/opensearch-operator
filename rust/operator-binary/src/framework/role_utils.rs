use std::{
    collections::{BTreeMap, HashMap},
    str::FromStr,
};

use serde::{Deserialize, Serialize};
use stackable_operator::{
    config::{
        fragment::{self, FromFragment},
        merge::{Merge, merge},
    },
    k8s_openapi::{DeepMerge, api::core::v1::PodTemplateSpec},
    role_utils::{CommonConfiguration, Role, RoleGroup},
    schemars::JsonSchema,
    validation::RFC_1123_SUBDOMAIN_MAX_LENGTH,
};

<<<<<<< HEAD
use super::{ProductName, builder::pod::container::EnvVarSet};
use crate::framework::{ClusterName, kvp::label::MAX_LABEL_VALUE_LENGTH};
=======
use super::{
    ProductName, RoleBindingName, ServiceAccountName, ServiceName,
    builder::pod::container::EnvVarSet,
};
use crate::framework::{ClusterName, ClusterRoleName};
>>>>>>> 22198a2f

/// Variant of [`stackable_operator::role_utils::GenericProductSpecificCommonConfig`] that
/// implements [`Merge`]
#[derive(Clone, Debug, Default, Deserialize, JsonSchema, PartialEq, Serialize)]
pub struct GenericProductSpecificCommonConfig {}

impl Merge for GenericProductSpecificCommonConfig {
    fn merge(&mut self, _defaults: &Self) {}
}

/// Variant of [`stackable_operator::role_utils::RoleGroup`] that is easier to work with
///
/// Differences are:
/// * `replicas` is non-optional.
/// * `config` is flattened.
/// * The [`HashMap`] in `env_overrides` is replaced with an [`EnvVarSet`].
#[derive(Clone, Debug, PartialEq)]
pub struct RoleGroupConfig<ProductSpecificCommonConfig, T> {
    pub replicas: u16,
    pub config: T,
    pub config_overrides: HashMap<String, HashMap<String, String>>,
    pub env_overrides: EnvVarSet,
    pub cli_overrides: BTreeMap<String, String>,
    pub pod_overrides: PodTemplateSpec,
    // allow(dead_code) is not necessary anymore when moved to operator-rs
    #[allow(dead_code)]
    pub product_specific_common_config: ProductSpecificCommonConfig,
}

impl<ProductSpecificCommonConfig, T> RoleGroupConfig<ProductSpecificCommonConfig, T> {
    pub fn cli_overrides_to_vec(&self) -> Vec<String> {
        self.cli_overrides
            .clone()
            .into_iter()
            .flat_map(|(option, value)| [option, value])
            .collect()
    }
}

/// Variant of [`stackable_operator::role_utils::RoleGroup::validate_config`] with fixed types
///
/// The `role` parameter takes the `ProductSpecificCommonConfig` into account.
pub fn validate_config<C, ProductSpecificCommonConfig, T, U>(
    role_group: &RoleGroup<T, ProductSpecificCommonConfig>,
    role: &Role<T, U, ProductSpecificCommonConfig>,
    default_config: &T,
) -> Result<C, fragment::ValidationError>
where
    C: FromFragment<Fragment = T>,
    ProductSpecificCommonConfig: Default + JsonSchema + Serialize,
    T: Merge + Clone,
    U: Default + JsonSchema + Serialize,
{
    let mut role_config = role.config.config.clone();
    role_config.merge(default_config);
    let mut rolegroup_config = role_group.config.config.clone();
    rolegroup_config.merge(&role_config);
    fragment::validate(rolegroup_config)
}

/// Merges and validates the [`RoleGroup`] with the given `role` and `default_config`
pub fn with_validated_config<C, ProductSpecificCommonConfig, T, U>(
    role_group: &RoleGroup<T, ProductSpecificCommonConfig>,
    role: &Role<T, U, ProductSpecificCommonConfig>,
    default_config: &T,
) -> Result<RoleGroup<C, ProductSpecificCommonConfig>, fragment::ValidationError>
where
    C: FromFragment<Fragment = T>,
    ProductSpecificCommonConfig: Clone + Default + JsonSchema + Merge + Serialize,
    T: Clone + Merge,
    U: Default + JsonSchema + Serialize,
{
    let validated_config = validate_config(role_group, role, default_config)?;
    Ok(RoleGroup {
        config: CommonConfiguration {
            config: validated_config,
            config_overrides: merged_config_overrides(
                role.config.config_overrides.clone(),
                role_group.config.config_overrides.clone(),
            ),
            env_overrides: merged_env_overrides(
                role.config.env_overrides.clone(),
                role_group.config.env_overrides.clone(),
            ),
            cli_overrides: merged_cli_overrides(
                role.config.cli_overrides.clone(),
                role_group.config.cli_overrides.clone(),
            ),
            pod_overrides: merged_pod_overrides(
                role.config.pod_overrides.clone(),
                role_group.config.pod_overrides.clone(),
            ),
            product_specific_common_config: merged_product_specific_common_config(
                role.config.product_specific_common_config.clone(),
                role_group.config.product_specific_common_config.clone(),
            ),
        },
        replicas: role_group.replicas,
    })
}

fn merged_config_overrides(
    role_config_overrides: HashMap<String, HashMap<String, String>>,
    role_group_config_overrides: HashMap<String, HashMap<String, String>>,
) -> HashMap<String, HashMap<String, String>> {
    let mut merged_config_overrides = role_config_overrides;

    for (filename, role_group_config_file_overrides) in role_group_config_overrides {
        merged_config_overrides
            .entry(filename)
            .or_default()
            .extend(role_group_config_file_overrides);
    }

    merged_config_overrides
}

fn merged_env_overrides(
    role_env_overrides: HashMap<String, String>,
    role_group_env_overrides: HashMap<String, String>,
) -> HashMap<String, String> {
    let mut merged_env_overrides = role_env_overrides;
    merged_env_overrides.extend(role_group_env_overrides);
    merged_env_overrides
}

fn merged_cli_overrides(
    role_cli_overrides: BTreeMap<String, String>,
    role_group_cli_overrides: BTreeMap<String, String>,
) -> BTreeMap<String, String> {
    let mut merged_cli_overrides = role_cli_overrides;
    merged_cli_overrides.extend(role_group_cli_overrides);
    merged_cli_overrides
}

fn merged_pod_overrides(
    role_pod_overrides: PodTemplateSpec,
    role_group_pod_overrides: PodTemplateSpec,
) -> PodTemplateSpec {
    let mut merged_pod_overrides = role_pod_overrides;
    merged_pod_overrides.merge_from(role_group_pod_overrides);
    merged_pod_overrides
}

fn merged_product_specific_common_config<T>(role_config: T, role_group_config: T) -> T
where
    T: Merge,
{
    merge(role_group_config, &role_config)
}

/// Type-safe names for role resources
pub struct ResourceNames {
    pub cluster_name: ClusterName,
    pub product_name: ProductName,
}

impl ResourceNames {
    pub fn service_account_name(&self) -> ServiceAccountName {
        const SUFFIX: &str = "-serviceaccount";

        // compile-time checks
        const _: () = assert!(
<<<<<<< HEAD
            ClusterName::MAX_LENGTH + SUFFIX.len() <= RFC_1123_SUBDOMAIN_MAX_LENGTH,
            "The ServiceAccount name `<cluster_name>-serviceaccount` must not exceed 253 characters."
=======
            ClusterName::MAX_LENGTH + SUFFIX.len() <= ServiceAccountName::MAX_LENGTH,
            "The string `<cluster_name>-serviceaccount` must not exceed the limit of ServiceAccount names."
>>>>>>> 22198a2f
        );
        let _ = ClusterName::IS_RFC_1123_SUBDOMAIN_NAME;

        ServiceAccountName::from_str(&format!("{}{SUFFIX}", self.cluster_name))
            .expect("should be a valid ServiceAccount name")
    }

    pub fn role_binding_name(&self) -> RoleBindingName {
        const SUFFIX: &str = "-rolebinding";

        // compile-time checks
        const _: () = assert!(
            ClusterName::MAX_LENGTH + SUFFIX.len() <= RoleBindingName::MAX_LENGTH,
            "The string `<cluster_name>-rolebinding` must not exceed the limit of RoleBinding names."
        );
        let _ = ClusterName::IS_RFC_1123_SUBDOMAIN_NAME;

        RoleBindingName::from_str(&format!("{}{SUFFIX}", self.cluster_name))
            .expect("should be a valid RoleBinding name")
    }

    pub fn cluster_role_name(&self) -> ClusterRoleName {
        const SUFFIX: &str = "-clusterrole";

        // compile-time checks
        const _: () = assert!(
            ProductName::MAX_LENGTH + SUFFIX.len() <= ClusterRoleName::MAX_LENGTH,
            "The string `<cluster_name>-clusterrole` must not exceed the limit of cluster role names."
        );
        let _ = ProductName::IS_RFC_1123_SUBDOMAIN_NAME;

        ClusterRoleName::from_str(&format!("{}{SUFFIX}", self.product_name))
            .expect("should be a valid cluster role name")
    }

    pub fn discovery_service_name(&self) -> ServiceName {
        // compile-time checks
        const _: () = assert!(
            ClusterName::MAX_LENGTH <= ServiceName::MAX_LENGTH,
            "The string `<cluster_name>` must not exceed the limit of Service names."
        );
        let _ = ClusterName::IS_RFC_1035_LABEL_NAME;
        let _ = ClusterName::IS_VALID_LABEL_VALUE;

        ServiceName::from_str(self.cluster_name.as_ref()).expect("should be a valid Service name")
    }
}

#[cfg(test)]
mod tests {
    use std::collections::{BTreeMap, HashMap};

    use rstest::*;
    use schemars::JsonSchema;
    use serde::Serialize;
    use stackable_operator::{
        config::{fragment::Fragment, merge::Merge},
        k8s_openapi::api::core::v1::PodTemplateSpec,
        kube::api::ObjectMeta,
        role_utils::{CommonConfiguration, GenericRoleConfig, Role, RoleGroup},
    };

    use super::ResourceNames;
    use crate::framework::{
        ClusterName, ClusterRoleName, ProductName, RoleBindingName, ServiceAccountName,
        ServiceName, role_utils::with_validated_config,
    };

    #[derive(Debug, Fragment, PartialEq)]
    #[fragment_attrs(derive(Clone, Debug, Default, Merge, PartialEq))]
    struct Config {
        property: String,
    }

    impl Config {
        fn new(value: &str) -> Self {
            Self {
                property: value.to_owned(),
            }
        }
    }

    impl ConfigFragment {
        fn new(value: Option<&str>) -> Self {
            Self {
                property: value.map(str::to_owned),
            }
        }
    }

    #[derive(Clone, Debug, Default, JsonSchema, Merge, PartialEq, Serialize)]
    struct ProductCommonConfig {
        property: Option<String>,
    }

    fn new_common_config<T>(
        config: T,
        override_value: Option<&str>,
    ) -> CommonConfiguration<T, ProductCommonConfig> {
        let mut config_file_overrides = HashMap::new();
        let mut env_overrides = HashMap::new();
        let mut cli_overrides = BTreeMap::new();

        if let Some(value) = override_value {
            config_file_overrides.insert("property".to_owned(), value.to_owned());
            env_overrides.insert("PROPERTY".to_owned(), value.to_owned());
            cli_overrides.insert("--property".to_owned(), value.to_owned());
        }

        CommonConfiguration {
            config,
            config_overrides: [("config.file".to_owned(), config_file_overrides)].into(),
            env_overrides,
            cli_overrides,
            pod_overrides: PodTemplateSpec {
                metadata: Some(ObjectMeta {
                    name: override_value.map(str::to_owned),
                    ..ObjectMeta::default()
                }),
                ..PodTemplateSpec::default()
            },
            product_specific_common_config: ProductCommonConfig {
                property: override_value.map(str::to_owned),
            },
        }
    }

    #[rstest]
    #[case(
        "role-group",
        Some("role-group"),
        Some("role-group"),
        Some("role"),
        Some("default")
    )]
    #[case(
        "role-group",
        Some("role-group"),
        Some("role-group"),
        Some("role"),
        None
    )]
    #[case(
        "role-group",
        Some("role-group"),
        Some("role-group"),
        None,
        Some("default")
    )]
    #[case("role-group", Some("role-group"), Some("role-group"), None, None)]
    #[case("role", Some("role"), None, Some("role"), Some("default"))]
    #[case("role", Some("role"), None, Some("role"), None)]
    #[case("default", None, None, None, Some("default"))]
    fn test_with_validated_config_and_result_ok(
        #[case] expected_config_value: &str,
        #[case] expected_override_value: Option<&str>,
        #[case] role_group_value: Option<&str>,
        #[case] role_value: Option<&str>,
        #[case] default_value: Option<&str>,
    ) {
        let role_group = RoleGroup {
            config: new_common_config(ConfigFragment::new(role_group_value), role_group_value),
            replicas: Some(3),
        };
        let role = Role::<_, GenericRoleConfig, _> {
            config: new_common_config(ConfigFragment::new(role_value), role_value),
            ..Role::default()
        };
        let default_config = ConfigFragment::new(default_value);

        let result = with_validated_config(&role_group, &role, &default_config);

        assert_eq!(
            Some(RoleGroup {
                config: new_common_config(
                    Config::new(expected_config_value),
                    expected_override_value
                ),
                replicas: Some(3)
            }),
            result.ok()
        )
    }

    #[test]
    fn test_with_validated_config_and_result_err() {
        let role_group = RoleGroup {
            config: new_common_config(ConfigFragment::new(None), None),
            replicas: None,
        };
        let role = Role::<_, GenericRoleConfig, _> {
            config: new_common_config(ConfigFragment::new(None), None),
            ..Role::default()
        };
        let default_config = ConfigFragment::new(None);

        let result: Result<RoleGroup<Config, _>, _> =
            with_validated_config(&role_group, &role, &default_config);

        assert!(result.is_err())
    }

    #[test]
    fn test_resource_names() {
        let resource_names = ResourceNames {
            cluster_name: ClusterName::from_str_unsafe("my-cluster"),
            product_name: ProductName::from_str_unsafe("my-product"),
        };

        assert_eq!(
            ServiceAccountName::from_str_unsafe("my-cluster-serviceaccount"),
            resource_names.service_account_name()
        );
        assert_eq!(
            RoleBindingName::from_str_unsafe("my-cluster-rolebinding"),
            resource_names.role_binding_name()
        );
        assert_eq!(
            ClusterRoleName::from_str_unsafe("my-product-clusterrole"),
            resource_names.cluster_role_name()
        );
        assert_eq!(
            ServiceName::from_str_unsafe("my-cluster"),
            resource_names.discovery_service_name()
        );
    }
}<|MERGE_RESOLUTION|>--- conflicted
+++ resolved
@@ -12,19 +12,13 @@
     k8s_openapi::{DeepMerge, api::core::v1::PodTemplateSpec},
     role_utils::{CommonConfiguration, Role, RoleGroup},
     schemars::JsonSchema,
-    validation::RFC_1123_SUBDOMAIN_MAX_LENGTH,
 };
 
-<<<<<<< HEAD
-use super::{ProductName, builder::pod::container::EnvVarSet};
-use crate::framework::{ClusterName, kvp::label::MAX_LABEL_VALUE_LENGTH};
-=======
 use super::{
     ProductName, RoleBindingName, ServiceAccountName, ServiceName,
     builder::pod::container::EnvVarSet,
 };
 use crate::framework::{ClusterName, ClusterRoleName};
->>>>>>> 22198a2f
 
 /// Variant of [`stackable_operator::role_utils::GenericProductSpecificCommonConfig`] that
 /// implements [`Merge`]
@@ -188,13 +182,8 @@
 
         // compile-time checks
         const _: () = assert!(
-<<<<<<< HEAD
-            ClusterName::MAX_LENGTH + SUFFIX.len() <= RFC_1123_SUBDOMAIN_MAX_LENGTH,
-            "The ServiceAccount name `<cluster_name>-serviceaccount` must not exceed 253 characters."
-=======
             ClusterName::MAX_LENGTH + SUFFIX.len() <= ServiceAccountName::MAX_LENGTH,
             "The string `<cluster_name>-serviceaccount` must not exceed the limit of ServiceAccount names."
->>>>>>> 22198a2f
         );
         let _ = ClusterName::IS_RFC_1123_SUBDOMAIN_NAME;
 
