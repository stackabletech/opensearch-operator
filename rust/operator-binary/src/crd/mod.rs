--- conflicted
+++ resolved
@@ -30,16 +30,11 @@
     constant,
     framework::{
         ClusterName, ConfigMapName, ContainerName, ListenerClassName, NameIsValidLabelValue,
-        ProductName, RoleName, role_utils::GenericProductSpecificCommonConfig,
+        ProductName, RoleName, TlsSecretClassName, role_utils::GenericProductSpecificCommonConfig,
     },
 };
 
-<<<<<<< HEAD
-const DEFAULT_LISTENER_CLASS: &str = "cluster-internal";
-const TLS_DEFAULT_SECRET_CLASS: &str = "tls";
-=======
 constant!(DEFAULT_LISTENER_CLASS: ListenerClassName = "cluster-internal");
->>>>>>> 0b0538e8
 
 #[versioned(
     version(name = "v1alpha1"),
@@ -69,18 +64,11 @@
         // no doc - docs in ProductImage struct
         pub image: ProductImage,
 
-<<<<<<< HEAD
-        // no doc string - see ProductImage struct
-        pub cluster_config: OpenSearchClusterConfig,
-
-        // no doc string - see ClusterOperation struct
-=======
         /// Configuration that applies to all roles and role groups
         #[serde(default)]
         pub cluster_config: v1alpha1::OpenSearchClusterConfig,
 
         // no doc - docs in ClusterOperation struct
->>>>>>> 0b0538e8
         #[serde(default)]
         pub cluster_operation: ClusterOperation,
 
@@ -89,33 +77,26 @@
             Role<OpenSearchConfigFragment, GenericRoleConfig, GenericProductSpecificCommonConfig>,
     }
 
-<<<<<<< HEAD
-    #[derive(Clone, Debug, Deserialize, JsonSchema, PartialEq, Serialize)]
+    #[derive(Clone, Debug, Default, Deserialize, Eq, JsonSchema, PartialEq, Serialize)]
     #[serde(rename_all = "camelCase")]
     pub struct OpenSearchClusterConfig {
         pub tls: OpenSearchTls,
-    }
-
-    #[derive(Clone, Debug, Deserialize, Eq, JsonSchema, PartialEq, Serialize)]
-    #[serde(rename_all = "camelCase")]
-    pub struct OpenSearchTls {
-        /// Only affects client connections.
-        /// This setting controls:
-        /// - If TLS encryption is used at all
-        /// - Which cert the servers should use to authenticate themselves against the client
-        #[serde(default = "tls_secret_class_default")]
-        pub secret_class: String,
-=======
-    #[derive(Clone, Debug, Default, Deserialize, Eq, JsonSchema, PartialEq, Serialize)]
-    #[serde(rename_all = "camelCase")]
-    pub struct OpenSearchClusterConfig {
         /// Name of the Vector aggregator [discovery ConfigMap](DOCS_BASE_URL_PLACEHOLDER/concepts/service_discovery).
         /// It must contain the key `ADDRESS` with the address of the Vector aggregator.
         /// Follow the [logging tutorial](DOCS_BASE_URL_PLACEHOLDER/tutorials/logging-vector-aggregator)
         /// to learn how to configure log aggregation with Vector.
         #[serde(skip_serializing_if = "Option::is_none")]
         pub vector_aggregator_config_map_name: Option<ConfigMapName>,
->>>>>>> 0b0538e8
+    }
+
+    #[derive(Clone, Debug, Default, Deserialize, Eq, JsonSchema, PartialEq, Serialize)]
+    #[serde(rename_all = "camelCase")]
+    pub struct OpenSearchTls {
+        /// Affects client connections and internal transport connections.
+        /// This setting controls:
+        /// - If TLS encryption is used at all
+        /// - Which cert the servers should use to authenticate themselves against the client
+        pub secret_class: Option<TlsSecretClassName>,
     }
 
     // The possible node roles are by default the built-in roles and the search role, see
@@ -197,6 +178,13 @@
         /// Consult the [node roles
         /// documentation](DOCS_BASE_URL_PLACEHOLDER/opensearch/usage-guide/node-roles) for details.
         pub node_roles: NodeRoles,
+
+        /// Request secret (currently only autoTls certificates) lifetime from the secret operator, e.g. `7d`, or `30d`.
+        /// This can be shortened by the `maxCertificateLifetime` setting on the SecretClass issuing the TLS certificate.
+        ///
+        /// Defaults to 1d.
+        #[fragment_attrs(serde(default))]
+        pub requested_secret_lifetime: Duration,
 
         #[fragment_attrs(serde(default))]
         pub resources: Resources<StorageConfig>,
@@ -300,6 +288,9 @@
                 v1alpha1::NodeRole::Data,
                 v1alpha1::NodeRole::RemoteClusterClient,
             ])),
+            requested_secret_lifetime: Some(
+                Duration::from_str("15d").expect("should be a valid duration"),
+            ),
             resources: ResourcesFragment {
                 memory: MemoryLimitsFragment {
                     // An idle node already requires 2 Gi.
@@ -329,18 +320,6 @@
     }
 }
 
-impl Default for v1alpha1::OpenSearchTls {
-    fn default() -> Self {
-        v1alpha1::OpenSearchTls {
-            secret_class: tls_secret_class_default(),
-        }
-    }
-}
-
-fn tls_secret_class_default() -> String {
-    TLS_DEFAULT_SECRET_CLASS.to_string()
-}
-
 #[derive(Clone, Debug, Default, Deserialize, JsonSchema, PartialEq, Serialize)]
 pub struct NodeRoles(pub Vec<v1alpha1::NodeRole>);
 
