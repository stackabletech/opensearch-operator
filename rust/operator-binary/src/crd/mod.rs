--- conflicted
+++ resolved
@@ -32,11 +32,10 @@
         NameIsValidLabelValue,
         role_utils::GenericProductSpecificCommonConfig,
         types::{
-<<<<<<< HEAD
-            kubernetes::{ConfigMapName, ContainerName, ListenerClassName, SecretKey, SecretName},
-=======
-            kubernetes::{ConfigMapName, ContainerName, ListenerClassName, SecretClassName},
->>>>>>> 7694293b
+            kubernetes::{
+                ConfigMapName, ContainerName, ListenerClassName, SecretClassName, SecretKey,
+                SecretName,
+            },
             operator::{ClusterName, ProductName, RoleName},
         },
     },
@@ -89,15 +88,13 @@
     #[derive(Clone, Debug, Default, Deserialize, Eq, JsonSchema, PartialEq, Serialize)]
     #[serde(rename_all = "camelCase")]
     pub struct OpenSearchClusterConfig {
-<<<<<<< HEAD
         /// Entries to add to the OpenSearch keystore.
         #[serde(default)]
         pub keystore: Vec<OpenSearchKeystore>,
-=======
+
         /// TLS configuration options for the server (REST API) and internal communication (transport).
         #[serde(default)]
         pub tls: OpenSearchTls,
->>>>>>> 7694293b
 
         /// Name of the Vector aggregator [discovery ConfigMap](DOCS_BASE_URL_PLACEHOLDER/concepts/service_discovery).
         /// It must contain the key `ADDRESS` with the address of the Vector aggregator.
@@ -109,7 +106,6 @@
 
     #[derive(Clone, Debug, Deserialize, Eq, JsonSchema, PartialEq, Serialize)]
     #[serde(rename_all = "camelCase")]
-<<<<<<< HEAD
     pub struct OpenSearchKeystore {
         /// Key in the OpenSearch keystore
         pub key: OpenSearchKeystoreKey,
@@ -124,7 +120,10 @@
         pub name: SecretName,
         /// Key in the Secret that contains the value
         pub key: SecretKey,
-=======
+    }
+
+    #[derive(Clone, Debug, Deserialize, Eq, JsonSchema, PartialEq, Serialize)]
+    #[serde(rename_all = "camelCase")]
     pub struct OpenSearchTls {
         /// Only affects client connections to the REST API.
         /// This setting controls:
@@ -142,7 +141,6 @@
         /// - Which ca.crt to use when validating the other server
         #[serde(default = "internal_secret_class_default")]
         pub internal_secret_class: SecretClassName,
->>>>>>> 7694293b
     }
 
     // The possible node roles are by default the built-in roles and the search role, see
