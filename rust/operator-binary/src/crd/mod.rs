use std::{slice, str::FromStr};

use serde::{Deserialize, Serialize};
use stackable_operator::{
    commons::{
        affinity::{StackableAffinity, StackableAffinityFragment, affinity_between_role_pods},
        cluster_operation::ClusterOperation,
        product_image_selection::ProductImage,
        resources::{
            CpuLimitsFragment, MemoryLimitsFragment, NoRuntimeLimitsFragment, PvcConfig,
            PvcConfigFragment, Resources, ResourcesFragment,
        },
    },
    config::{
        fragment::Fragment,
        merge::{Atomic, Merge},
    },
    k8s_openapi::{api::core::v1::PodAntiAffinity, apimachinery::pkg::api::resource::Quantity},
    kube::CustomResource,
    product_logging::{self, spec::Logging},
    role_utils::{GenericRoleConfig, Role},
    schemars::{self, JsonSchema},
    shared::time::Duration,
    status::condition::{ClusterCondition, HasStatusCondition},
    versioned::versioned,
};
use strum::{Display, EnumIter};

use crate::{
    constant,
    framework::{
<<<<<<< HEAD
        ClusterName, ConfigMapName, ContainerName, ListenerClassName, NameIsValidLabelValue,
        ProductName, RoleName, SecretClassName, role_utils::GenericProductSpecificCommonConfig,
=======
        NameIsValidLabelValue,
        role_utils::GenericProductSpecificCommonConfig,
        types::{
            kubernetes::{ConfigMapName, ContainerName, ListenerClassName},
            operator::{ClusterName, ProductName, RoleName},
        },
>>>>>>> 3f57fd1f
    },
};

constant!(DEFAULT_LISTENER_CLASS: ListenerClassName = "cluster-internal");
constant!(TLS_DEFAULT_SECRET_CLASS: SecretClassName = "tls");

#[versioned(
    version(name = "v1alpha1"),
    crates(
        k8s_openapi = "stackable_operator::k8s_openapi",
        kube_client = "stackable_operator::kube::client",
        kube_core = "stackable_operator::kube::core",
        schemars = "stackable_operator::schemars",
        versioned = "stackable_operator::versioned"
    )
)]
pub mod versioned {
    /// An OpenSearch cluster stacklet. This resource is managed by the Stackable operator for
    /// OpenSearch. Find more information on how to use it and the resources that the operator
    /// generates in the [operator documentation](DOCS_BASE_URL_PLACEHOLDER/opensearch/).
    #[derive(Clone, CustomResource, Debug, Deserialize, JsonSchema, PartialEq, Serialize)]
    #[versioned(crd(
        group = "opensearch.stackable.tech",
        kind = "OpenSearchCluster",
        plural = "opensearchclusters",
        shortname = "opensearch",
        status = "v1alpha1::OpenSearchClusterStatus",
        namespaced
    ))]
    #[serde(rename_all = "camelCase")]
    pub struct OpenSearchClusterSpec {
        // no doc - docs in ProductImage struct
        pub image: ProductImage,

        /// Configuration that applies to all roles and role groups
        #[serde(default)]
        pub cluster_config: v1alpha1::OpenSearchClusterConfig,

        // no doc - docs in ClusterOperation struct
        #[serde(default)]
        pub cluster_operation: ClusterOperation,

        // no doc - docs in Role struct
        pub nodes:
            Role<OpenSearchConfigFragment, GenericRoleConfig, GenericProductSpecificCommonConfig>,
    }

    #[derive(Clone, Debug, Default, Deserialize, Eq, JsonSchema, PartialEq, Serialize)]
    #[serde(rename_all = "camelCase")]
    pub struct OpenSearchClusterConfig {
        /// TLS configuration options for the server (REST API) and internal communication (transport).
        #[serde(default)]
        pub tls: OpenSearchTls,

        /// Name of the Vector aggregator [discovery ConfigMap](DOCS_BASE_URL_PLACEHOLDER/concepts/service_discovery).
        /// It must contain the key `ADDRESS` with the address of the Vector aggregator.
        /// Follow the [logging tutorial](DOCS_BASE_URL_PLACEHOLDER/tutorials/logging-vector-aggregator)
        /// to learn how to configure log aggregation with Vector.
        #[serde(skip_serializing_if = "Option::is_none")]
        pub vector_aggregator_config_map_name: Option<ConfigMapName>,
    }

    #[derive(Clone, Debug, Deserialize, Eq, JsonSchema, PartialEq, Serialize)]
    #[serde(rename_all = "camelCase")]
    pub struct OpenSearchTls {
        /// Only affects client connections to the REST API.
        /// This setting controls:
        /// - If TLS encryption is used at all
        /// - Which cert the servers should use to authenticate themselves against the client
        #[serde(
            default = "server_secret_class_default",
            skip_serializing_if = "Option::is_none"
        )]
        pub server_secret_class: Option<SecretClassName>,

        /// Only affects internal communication (transport). Used for mutual verification between OpenSearch nodes.
        /// This setting controls:
        /// - Which cert the servers should use to authenticate themselves against other servers
        /// - Which ca.crt to use when validating the other server
        #[serde(default = "internal_secret_class_default")]
        pub internal_secret_class: SecretClassName,
    }

    // The possible node roles are by default the built-in roles and the search role, see
    // https://github.com/opensearch-project/OpenSearch/blob/3.0.0/server/src/main/java/org/opensearch/cluster/node/DiscoveryNode.java#L609-L614.
    //
    // Plugins can set additional roles, see
    // https://github.com/opensearch-project/OpenSearch/blob/3.0.0/server/src/main/java/org/opensearch/cluster/node/DiscoveryNode.java#L629-L646.
    //
    // For instance, the ml-commons plugin adds the node role "ml", see
    // https://github.com/opensearch-project/ml-commons/blob/3.0.0.0/plugin/src/main/java/org/opensearch/ml/plugin/MachineLearningPlugin.java#L394.
    // If such a plugin is added, then this enumeration must be extended accordingly.
    #[derive(
        Clone,
        Debug,
        Deserialize,
        Display,
        EnumIter,
        Eq,
        JsonSchema,
        Ord,
        PartialEq,
        PartialOrd,
        Serialize,
    )]
    // The OpenSearch configuration uses snake_case. To make it easier to match the log output of
    // OpenSearch with this cluster configuration, snake_case is also used here.
    #[serde(rename_all = "snake_case")]
    #[strum(serialize_all = "snake_case")]
    pub enum NodeRole {
        // Built-in node roles
        // see https://github.com/opensearch-project/OpenSearch/blob/3.0.0/server/src/main/java/org/opensearch/cluster/node/DiscoveryNodeRole.java#L341-L346
        ClusterManager,
        CoordinatingOnly,
        Data,
        Ingest,
        RemoteClusterClient,
        Warm,

        // Search node role
        // see https://github.com/opensearch-project/OpenSearch/blob/3.0.0/server/src/main/java/org/opensearch/cluster/node/DiscoveryNodeRole.java#L313-L339
        Search,
    }

    #[derive(Clone, Debug, Fragment, JsonSchema, PartialEq)]
    #[fragment_attrs(
        derive(
            Clone,
            Debug,
            Default,
            Deserialize,
            Merge,
            JsonSchema,
            PartialEq,
            Serialize
        ),
        serde(rename_all = "camelCase")
    )]
    pub struct OpenSearchConfig {
        #[fragment_attrs(serde(default))]
        pub affinity: StackableAffinity,

        /// Time period Pods have to gracefully shut down, e.g. `30m`, `1h` or `2d`. Consult the
        /// operator documentation for details.
        #[fragment_attrs(serde(default))]
        pub graceful_shutdown_timeout: Duration,

        /// This field controls which
        /// [ListenerClass](https://docs.stackable.tech/home/nightly/listener-operator/listenerclass.html)
        /// is used to expose the HTTP communication.
        #[fragment_attrs(serde(default))]
        pub listener_class: ListenerClassName,

        // no doc - docs in Logging struct
        #[fragment_attrs(serde(default))]
        pub logging: Logging<Container>,

        /// Roles of the OpenSearch node.
        ///
        /// Consult the [node roles
        /// documentation](DOCS_BASE_URL_PLACEHOLDER/opensearch/usage-guide/node-roles) for details.
        pub node_roles: NodeRoles,

        /// Request secret (currently only autoTls certificates) lifetime from the secret operator, e.g. `7d`, or `30d`.
        /// This can be shortened by the `maxCertificateLifetime` setting on the SecretClass issuing the TLS certificate.
        ///
        /// Defaults to 1d.
        #[fragment_attrs(serde(default))]
        pub requested_secret_lifetime: Duration,

        #[fragment_attrs(serde(default))]
        pub resources: Resources<StorageConfig>,
    }

    #[derive(
        Clone,
        Debug,
        Deserialize,
        Display,
        Eq,
        EnumIter,
        JsonSchema,
        Ord,
        PartialEq,
        PartialOrd,
        Serialize,
    )]
    pub enum Container {
        #[serde(rename = "opensearch")]
        OpenSearch,

        #[serde(rename = "vector")]
        Vector,
    }

    #[derive(Clone, Debug, Default, JsonSchema, PartialEq, Fragment)]
    #[fragment_attrs(
        derive(
            Clone,
            Debug,
            Default,
            Deserialize,
            Merge,
            JsonSchema,
            PartialEq,
            Serialize
        ),
        serde(rename_all = "camelCase")
    )]
    pub struct StorageConfig {
        #[fragment_attrs(serde(default))]
        pub data: PvcConfig,
    }

    #[derive(Clone, Default, Debug, Deserialize, Eq, JsonSchema, PartialEq, Serialize)]
    #[serde(rename_all = "camelCase")]
    pub struct OpenSearchClusterStatus {
        /// An opaque value that changes every time a discovery detail does
        #[serde(default, skip_serializing_if = "Option::is_none")]
        pub discovery_hash: Option<String>,
        #[serde(default)]
        pub conditions: Vec<ClusterCondition>,
    }
}

impl HasStatusCondition for v1alpha1::OpenSearchCluster {
    fn conditions(&self) -> Vec<ClusterCondition> {
        match &self.status {
            Some(status) => status.conditions.clone(),
            None => vec![],
        }
    }
}

impl v1alpha1::OpenSearchConfig {
    pub fn default_config(
        product_name: &ProductName,
        cluster_name: &ClusterName,
        role_name: &RoleName,
    ) -> v1alpha1::OpenSearchConfigFragment {
        v1alpha1::OpenSearchConfigFragment {
            affinity: StackableAffinityFragment {
                pod_affinity: None,
                pod_anti_affinity: Some(PodAntiAffinity {
                    preferred_during_scheduling_ignored_during_execution: Some(vec![
                        affinity_between_role_pods(
                            &product_name.to_label_value(),
                            &cluster_name.to_label_value(),
                            &role_name.to_label_value(),
                            1,
                        ),
                    ]),
                    required_during_scheduling_ignored_during_execution: None,
                }),
                node_affinity: None,
                node_selector: None,
            },
            // Default taken from the Helm chart, see
            // https://github.com/opensearch-project/helm-charts/blob/opensearch-3.0.0/charts/opensearch/values.yaml#L364
            graceful_shutdown_timeout: Some(
                Duration::from_str("2m").expect("should be a valid duration"),
            ),
            listener_class: Some(DEFAULT_LISTENER_CLASS.to_owned()),
            logging: product_logging::spec::default_logging(),
            // Defaults taken from the Helm chart, see
            // https://github.com/opensearch-project/helm-charts/blob/opensearch-3.0.0/charts/opensearch/values.yaml#L16-L20
            node_roles: Some(NodeRoles(vec![
                v1alpha1::NodeRole::ClusterManager,
                v1alpha1::NodeRole::Ingest,
                v1alpha1::NodeRole::Data,
                v1alpha1::NodeRole::RemoteClusterClient,
            ])),
            requested_secret_lifetime: Some(
                Duration::from_str("1d").expect("should be a valid duration"),
            ),
            resources: ResourcesFragment {
                memory: MemoryLimitsFragment {
                    // An idle node already requires 2 Gi.
                    limit: Some(Quantity("2Gi".to_owned())),
                    runtime_limits: NoRuntimeLimitsFragment {},
                },
                cpu: CpuLimitsFragment {
                    // Default taken from the Helm chart, see
                    // https://github.com/opensearch-project/helm-charts/blob/opensearch-3.0.0/charts/opensearch/values.yaml#L150
                    min: Some(Quantity("1".to_owned())),
                    // an arbitrary value
                    max: Some(Quantity("4".to_owned())),
                },
                storage: v1alpha1::StorageConfigFragment {
                    data: PvcConfigFragment {
                        // Default taken from the Helm chart, see
                        // https://github.com/opensearch-project/helm-charts/blob/opensearch-3.0.0/charts/opensearch/values.yaml#L220
                        // This value should be overriden by the user. Data nodes need probably
                        // more, the other nodes less.
                        capacity: Some(Quantity("8Gi".to_owned())),
                        storage_class: None,
                        selectors: None,
                    },
                },
            },
        }
    }
}

impl Default for v1alpha1::OpenSearchTls {
    fn default() -> Self {
        v1alpha1::OpenSearchTls {
            server_secret_class: server_secret_class_default(),
            internal_secret_class: internal_secret_class_default(),
        }
    }
}

fn server_secret_class_default() -> Option<SecretClassName> {
    Some(TLS_DEFAULT_SECRET_CLASS.to_owned())
}

fn internal_secret_class_default() -> SecretClassName {
    TLS_DEFAULT_SECRET_CLASS.to_owned()
}

#[derive(Clone, Debug, Default, Deserialize, JsonSchema, PartialEq, Serialize)]
pub struct NodeRoles(pub Vec<v1alpha1::NodeRole>);

impl NodeRoles {
    pub fn contains(&self, node_role: &v1alpha1::NodeRole) -> bool {
        self.0.contains(node_role)
    }

    pub fn iter(&self) -> slice::Iter<'_, v1alpha1::NodeRole> {
        self.0.iter()
    }
}

impl Atomic for NodeRoles {}

impl v1alpha1::Container {
    /// Returns the validated container name
    ///
    /// This name should match the one defined by the user (see the serde annotation at
    /// [`v1alpha1::Container`], but it could differ if it was renamed.
    pub fn to_container_name(&self) -> ContainerName {
        ContainerName::from_str(match self {
            v1alpha1::Container::OpenSearch => "opensearch",
            v1alpha1::Container::Vector => "vector",
        })
        .expect("should be a valid container name")
    }
}

#[cfg(test)]
mod tests {
    use strum::IntoEnumIterator;

    use crate::crd::v1alpha1;

    #[test]
    fn test_node_role() {
        assert_eq!(
            String::from("cluster_manager"),
            v1alpha1::NodeRole::ClusterManager.to_string()
        );
        assert_eq!(
            String::from("cluster_manager"),
            format!("{}", v1alpha1::NodeRole::ClusterManager)
        );
        assert_eq!(
            "\"cluster_manager\"",
            serde_json::to_string(&v1alpha1::NodeRole::ClusterManager)
                .expect("should be serializable")
        );
        assert_eq!(
            v1alpha1::NodeRole::ClusterManager,
            serde_json::from_str("\"cluster_manager\"").expect("should be deserializable")
        );
    }

    #[test]
    fn test_to_container_name() {
        for container in v1alpha1::Container::iter() {
            // Test that the function does not panic
            container.to_container_name();
        }
    }
}<|MERGE_RESOLUTION|>--- conflicted
+++ resolved
@@ -29,17 +29,12 @@
 use crate::{
     constant,
     framework::{
-<<<<<<< HEAD
-        ClusterName, ConfigMapName, ContainerName, ListenerClassName, NameIsValidLabelValue,
-        ProductName, RoleName, SecretClassName, role_utils::GenericProductSpecificCommonConfig,
-=======
         NameIsValidLabelValue,
         role_utils::GenericProductSpecificCommonConfig,
         types::{
-            kubernetes::{ConfigMapName, ContainerName, ListenerClassName},
+            kubernetes::{ConfigMapName, ContainerName, ListenerClassName, SecretClassName},
             operator::{ClusterName, ProductName, RoleName},
         },
->>>>>>> 3f57fd1f
     },
 };
 
