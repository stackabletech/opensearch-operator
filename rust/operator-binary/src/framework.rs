--- conflicted
+++ resolved
@@ -21,6 +21,9 @@
 //! structure should already resemble the one of stackable-operator.
 
 use snafu::Snafu;
+use stackable_operator::validation::{
+    RFC_1035_LABEL_MAX_LENGTH, RFC_1123_LABEL_MAX_LENGTH, RFC_1123_SUBDOMAIN_MAX_LENGTH,
+};
 use strum::{EnumDiscriminants, IntoStaticStr};
 
 pub mod builder;
@@ -53,12 +56,6 @@
         source: stackable_operator::validation::Errors,
     },
 
-<<<<<<< HEAD
-/// Has a name that can be used as a DNS subdomain name as defined in RFC 1123.
-/// Most resource types, e.g. a Pod, require such a compliant name.
-pub trait HasObjectName {
-    fn to_object_name(&self) -> String;
-=======
     #[snafu(display("not a valid label name as defined in RFC 1123"))]
     InvalidRfc1123LabelName {
         source: stackable_operator::validation::Errors,
@@ -66,24 +63,7 @@
 
     #[snafu(display("not a valid UUID"))]
     InvalidUid { source: uuid::Error },
->>>>>>> 22198a2f
-}
-
-/// Maximum length of DNS subdomain names as defined in RFC 1123.
-///
-/// Duplicates the private constant
-/// [`stackable-operator::validation::RFC_1123_SUBDOMAIN_MAX_LENGTH`]
-pub const MAX_RFC_1123_DNS_SUBDOMAIN_NAME_LENGTH: usize = 253;
-
-/// Maximum length of label names as defined in RFC 1123.
-///
-/// Duplicates the private constant [`stackable-operator::validation::RFC_1123_LABEL_MAX_LENGTH`]
-pub const MAX_RFC_1123_LABEL_NAME_LENGTH: usize = 63;
-
-/// Maximum length of label names as defined in RFC 1035.
-///
-/// Duplicates the private constant [`stackable-operator::validation::RFC_1035_LABEL_MAX_LENGTH`]
-pub const MAX_RFC_1035_LABEL_NAME_LENGTH: usize = 63;
+}
 
 /// Maximum length of label values
 ///
@@ -187,19 +167,14 @@
             }
         );
     };
-<<<<<<< HEAD
-    (@from_str $name:ident, $s:expr, is_object_name) => {
-        stackable_operator::validation::is_lowercase_rfc_1123_subdomain($s).context(InvalidObjectNameSnafu)?;
-=======
     (@from_str $name:ident, $s:expr, is_rfc_1123_dns_subdomain_name) => {
-        stackable_operator::validation::is_rfc_1123_subdomain($s).context($crate::framework::InvalidRfc1123DnsSubdomainNameSnafu)?;
+        stackable_operator::validation::is_lowercase_rfc_1123_subdomain($s).context($crate::framework::InvalidRfc1123DnsSubdomainNameSnafu)?;
     };
     (@from_str $name:ident, $s:expr, is_rfc_1123_label_name) => {
-        stackable_operator::validation::is_rfc_1123_label($s).context($crate::framework::InvalidRfc1123LabelNameSnafu)?;
+        stackable_operator::validation::is_lowercase_rfc_1123_label($s).context($crate::framework::InvalidRfc1123LabelNameSnafu)?;
     };
     (@from_str $name:ident, $s:expr, is_rfc_1035_label_name) => {
-        stackable_operator::validation::is_rfc_1035_label($s).context($crate::framework::InvalidRfc1035LabelNameSnafu)?;
->>>>>>> 22198a2f
+        stackable_operator::validation::is_lowercase_rfc_1035_label($s).context($crate::framework::InvalidRfc1035LabelNameSnafu)?;
     };
     (@from_str $name:ident, $s:expr, is_valid_label_value) => {
         stackable_operator::kvp::LabelValue::from_str($s).context($crate::framework::InvalidLabelValueSnafu)?;
@@ -278,7 +253,7 @@
     ConfigMapName,
     "The name of a ConfigMap",
     "opensearch-nodes-default",
-    (max_length = MAX_RFC_1123_DNS_SUBDOMAIN_NAME_LENGTH),
+    (max_length = RFC_1123_SUBDOMAIN_MAX_LENGTH),
     is_rfc_1123_dns_subdomain_name
 }
 attributed_string_type! {
@@ -289,28 +264,28 @@
     // subdomain names, on the other hand, their length does not seem to be restricted – at least
     // on Kind. However, 253 characters are sufficient for the Stackable operators, and to avoid
     // problems on other Kubernetes providers, the length is restricted here.
-    (max_length = MAX_RFC_1123_DNS_SUBDOMAIN_NAME_LENGTH),
+    (max_length = RFC_1123_SUBDOMAIN_MAX_LENGTH),
     is_rfc_1123_dns_subdomain_name
 }
 attributed_string_type! {
     ListenerName,
     "The name of a Listener",
     "opensearch-nodes-default",
-    (max_length = MAX_RFC_1123_DNS_SUBDOMAIN_NAME_LENGTH),
+    (max_length = RFC_1123_SUBDOMAIN_MAX_LENGTH),
     is_rfc_1123_dns_subdomain_name
 }
 attributed_string_type! {
     ListenerClassName,
     "The name of a Listener",
     "external-stable",
-    (max_length = MAX_RFC_1123_DNS_SUBDOMAIN_NAME_LENGTH),
+    (max_length = RFC_1123_SUBDOMAIN_MAX_LENGTH),
     is_rfc_1123_dns_subdomain_name
 }
 attributed_string_type! {
     NamespaceName,
     "The name of a Namespace",
     "stackable-operators",
-    (max_length = min(MAX_RFC_1123_LABEL_NAME_LENGTH, MAX_LABEL_VALUE_LENGTH)),
+    (max_length = min(RFC_1123_LABEL_MAX_LENGTH, MAX_LABEL_VALUE_LENGTH)),
     is_rfc_1123_label_name,
     is_valid_label_value
 }
@@ -318,7 +293,7 @@
     PersistentVolumeClaimName,
     "The name of a PersistentVolumeClaim",
     "config",
-    (max_length = MAX_RFC_1123_DNS_SUBDOMAIN_NAME_LENGTH),
+    (max_length = RFC_1123_SUBDOMAIN_MAX_LENGTH),
     is_rfc_1123_dns_subdomain_name
 }
 attributed_string_type! {
@@ -329,21 +304,21 @@
     // subdomain names, on the other hand, their length does not seem to be restricted – at least
     // on Kind. However, 253 characters are sufficient for the Stackable operators, and to avoid
     // problems on other Kubernetes providers, the length is restricted here.
-    (max_length = MAX_RFC_1123_DNS_SUBDOMAIN_NAME_LENGTH),
+    (max_length = RFC_1123_SUBDOMAIN_MAX_LENGTH),
     is_rfc_1123_dns_subdomain_name
 }
 attributed_string_type! {
     ServiceAccountName,
     "The name of a ServiceAccount",
     "opensearch-serviceaccount",
-    (max_length = MAX_RFC_1123_DNS_SUBDOMAIN_NAME_LENGTH),
+    (max_length = RFC_1123_SUBDOMAIN_MAX_LENGTH),
     is_rfc_1123_dns_subdomain_name
 }
 attributed_string_type! {
     ServiceName,
     "The name of a Service",
     "opensearch-nodes-default-headless",
-    (max_length = min(MAX_RFC_1035_LABEL_NAME_LENGTH, MAX_LABEL_VALUE_LENGTH)),
+    (max_length = min(RFC_1035_LABEL_MAX_LENGTH, MAX_LABEL_VALUE_LENGTH)),
     is_rfc_1035_label_name,
     is_valid_label_value
 }
@@ -353,7 +328,7 @@
     "opensearch-nodes-default",
     (max_length = min(
         // see https://github.com/kubernetes/kubernetes/issues/64023
-        MAX_RFC_1123_LABEL_NAME_LENGTH
+        RFC_1123_LABEL_MAX_LENGTH
             - 1 /* dash */
             - 10 /* digits for the controller-revision-hash label */,
         MAX_LABEL_VALUE_LENGTH)),
@@ -372,7 +347,7 @@
     VolumeName,
     "The name of a Volume",
     "opensearch-nodes-default",
-    (max_length = min(MAX_RFC_1123_LABEL_NAME_LENGTH, MAX_LABEL_VALUE_LENGTH)),
+    (max_length = min(RFC_1123_LABEL_MAX_LENGTH, MAX_LABEL_VALUE_LENGTH)),
     is_rfc_1123_label_name,
     is_valid_label_value
 }
