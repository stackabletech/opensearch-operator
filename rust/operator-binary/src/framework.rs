--- conflicted
+++ resolved
@@ -60,15 +60,6 @@
         source: stackable_operator::validation::Errors,
     },
 
-<<<<<<< HEAD
-#[allow(dead_code)]
-pub const MAX_ANNOTATION_LENGTH: usize = 253;
-
-/// Has a name that can be used as a DNS subdomain name as defined in RFC 1123.
-/// Most resource types, e.g. a Pod, require such a compliant name.
-pub trait HasObjectName {
-    fn to_object_name(&self) -> String;
-=======
     #[snafu(display("not a valid DNS subdomain name as defined in RFC 1123"))]
     InvalidRfc1123DnsSubdomainName {
         source: stackable_operator::validation::Errors,
@@ -81,13 +72,15 @@
 
     #[snafu(display("not a valid UUID"))]
     InvalidUid { source: uuid::Error },
->>>>>>> 0b0538e8
 }
 
 /// Maximum length of label values
 ///
 /// Duplicates the private constant [`stackable-operator::kvp::label::value::LABEL_VALUE_MAX_LEN`]
 pub const MAX_LABEL_VALUE_LENGTH: usize = 63;
+
+/// Maximum length of annotation values
+pub const MAX_ANNOTATION_LENGTH: usize = 253;
 
 /// Has a non-empty name
 ///
@@ -525,6 +518,8 @@
 attributed_string_type! {
     TlsSecretClassName,
     "The TLS SecretClass name",
+    "tls",
+    // The secret class name is used in an annotation on the tls volume. To make sure the
     (max_length = MAX_ANNOTATION_LENGTH - 30)
 }
 #[cfg(test)]
