--- conflicted
+++ resolved
@@ -393,16 +393,11 @@
             v1alpha1::{self, OpenSearchKeystore, SecretKeyRef},
         },
         framework::{
-<<<<<<< HEAD
-            ClusterName, ListenerClassName, NamespaceName, OperatorName, ProductVersion,
-            RoleGroupName, SecretKey, SecretName, builder::pod::container::EnvVarSet,
-=======
             builder::pod::container::EnvVarSet,
->>>>>>> 3f57fd1f
             product_logging::framework::ValidatedContainerLogConfigChoice,
             role_utils::GenericProductSpecificCommonConfig,
             types::{
-                kubernetes::{ListenerClassName, NamespaceName},
+                kubernetes::{ListenerClassName, NamespaceName, SecretKey, SecretName},
                 operator::{ClusterName, OperatorName, ProductVersion, RoleGroupName},
             },
         },
