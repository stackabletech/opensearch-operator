---
apiVersion: apiextensions.k8s.io/v1
kind: CustomResourceDefinition
metadata:
  name: opensearchclusters.opensearch.stackable.tech
  annotations:
    helm.sh/resource-policy: keep
spec:
  group: opensearch.stackable.tech
  names:
    categories: []
    kind: OpenSearchCluster
    plural: opensearchclusters
    shortNames:
      - opensearch
    singular: opensearchcluster
  scope: Namespaced
  versions:
    - additionalPrinterColumns: []
      name: v1alpha1
      schema:
        openAPIV3Schema:
          description: Auto-generated derived type for OpenSearchClusterSpec via `CustomResource`
          properties:
            spec:
              description: |-
                An OpenSearch cluster stacklet. This resource is managed by the Stackable operator for
                OpenSearch. Find more information on how to use it and the resources that the operator
                generates in the [operator documentation](https://docs.stackable.tech/home/nightly/opensearch/).
              properties:
                clusterConfig:
                  default:
<<<<<<< HEAD
                    keystore: []
                  description: Configuration that applies to all roles and role groups
                  properties:
                    keystore:
                      default: []
                      description: Entries to add to the OpenSearch keystore.
                      items:
                        properties:
                          key:
                            description: Key in the OpenSearch keystore
                            minLength: 1
                            pattern: ^[A-Za-z0-9_\-.]+$
                            type: string
                          secretKeyRef:
                            description: Reference to the Secret containing the value which will be stored in the OpenSearch keystore
                            properties:
                              key:
                                description: Key in the Secret that contains the value
                                maxLength: 253
                                minLength: 1
                                pattern: ^[-._a-zA-Z0-9]+$
                                type: string
                              name:
                                description: Name of the Secret
                                maxLength: 253
                                minLength: 1
                                pattern: ^[a-z0-9]([-a-z0-9]*[a-z0-9])?(\.[a-z0-9]([-a-z0-9]*[a-z0-9])?)*$
                                type: string
                            required:
                              - key
                              - name
                            type: object
                        required:
                          - key
                          - secretKeyRef
                        type: object
                      type: array
=======
                    tls:
                      internalSecretClass: tls
                      serverSecretClass: tls
                  description: Configuration that applies to all roles and role groups
                  properties:
                    tls:
                      default:
                        internalSecretClass: tls
                        serverSecretClass: tls
                      description: TLS configuration options for the server (REST API) and internal communication (transport).
                      properties:
                        internalSecretClass:
                          default: tls
                          description: |-
                            Only affects internal communication (transport). Used for mutual verification between OpenSearch nodes.
                            This setting controls:
                            - Which cert the servers should use to authenticate themselves against other servers
                            - Which ca.crt to use when validating the other server
                          maxLength: 253
                          minLength: 1
                          pattern: ^[a-z0-9]([-a-z0-9]*[a-z0-9])?(\.[a-z0-9]([-a-z0-9]*[a-z0-9])?)*$
                          type: string
                        serverSecretClass:
                          default: tls
                          description: |-
                            Only affects client connections to the REST API.
                            This setting controls:
                            - If TLS encryption is used at all
                            - Which cert the servers should use to authenticate themselves against the client
                          maxLength: 253
                          minLength: 1
                          nullable: true
                          pattern: ^[a-z0-9]([-a-z0-9]*[a-z0-9])?(\.[a-z0-9]([-a-z0-9]*[a-z0-9])?)*$
                          type: string
                      type: object
>>>>>>> 7694293b
                    vectorAggregatorConfigMapName:
                      description: |-
                        Name of the Vector aggregator [discovery ConfigMap](https://docs.stackable.tech/home/nightly/concepts/service_discovery).
                        It must contain the key `ADDRESS` with the address of the Vector aggregator.
                        Follow the [logging tutorial](https://docs.stackable.tech/home/nightly/tutorials/logging-vector-aggregator)
                        to learn how to configure log aggregation with Vector.
                      maxLength: 253
                      minLength: 1
                      nullable: true
                      pattern: ^[a-z0-9]([-a-z0-9]*[a-z0-9])?(\.[a-z0-9]([-a-z0-9]*[a-z0-9])?)*$
                      type: string
                  type: object
                clusterOperation:
                  default:
                    reconciliationPaused: false
                    stopped: false
                  description: |-
                    [Cluster operations](https://docs.stackable.tech/home/nightly/concepts/operations/cluster_operations)
                    properties, allow stopping the product instance as well as pausing reconciliation.
                  properties:
                    reconciliationPaused:
                      default: false
                      description: |-
                        Flag to stop cluster reconciliation by the operator. This means that all changes in the
                        custom resource spec are ignored until this flag is set to false or removed. The operator
                        will however still watch the deployed resources at the time and update the custom resource
                        status field.
                        If applied at the same time with `stopped`, `reconciliationPaused` will take precedence over
                        `stopped` and stop the reconciliation immediately.
                      type: boolean
                    stopped:
                      default: false
                      description: |-
                        Flag to stop the cluster. This means all deployed resources (e.g. Services, StatefulSets,
                        ConfigMaps) are kept but all deployed Pods (e.g. replicas from a StatefulSet) are scaled to 0
                        and therefore stopped and removed.
                        If applied at the same time with `reconciliationPaused`, the latter will pause reconciliation
                        and `stopped` will take no effect until `reconciliationPaused` is set to false or removed.
                      type: boolean
                  type: object
                image:
                  anyOf:
                    - required:
                        - custom
                        - productVersion
                    - required:
                        - productVersion
                  description: |-
                    Specify which image to use, the easiest way is to only configure the `productVersion`.
                    You can also configure a custom image registry to pull from, as well as completely custom
                    images.

                    Consult the [Product image selection documentation](https://docs.stackable.tech/home/nightly/concepts/product_image_selection)
                    for details.
                  properties:
                    custom:
                      description: |-
                        Overwrite the docker image.
                        Specify the full docker image name, e.g. `oci.stackable.tech/sdp/superset:1.4.1-stackable2.1.0`
                      type: string
                    productVersion:
                      description: Version of the product, e.g. `1.4.1`.
                      type: string
                    pullPolicy:
                      default: Always
                      description: '[Pull policy](https://kubernetes.io/docs/concepts/containers/images/#image-pull-policy) used when pulling the image.'
                      enum:
                        - IfNotPresent
                        - Always
                        - Never
                      type: string
                    pullSecrets:
                      description: '[Image pull secrets](https://kubernetes.io/docs/concepts/containers/images/#specifying-imagepullsecrets-on-a-pod) to pull images from a private registry.'
                      items:
                        description: LocalObjectReference contains enough information to let you locate the referenced object inside the same namespace.
                        properties:
                          name:
                            description: 'Name of the referent. This field is effectively required, but due to backwards compatibility is allowed to be empty. Instances of this type with an empty value here are almost certainly wrong. More info: https://kubernetes.io/docs/concepts/overview/working-with-objects/names/#names'
                            type: string
                        required:
                          - name
                        type: object
                      nullable: true
                      type: array
                    repo:
                      description: Name of the docker repo, e.g. `oci.stackable.tech/sdp`
                      nullable: true
                      type: string
                    stackableVersion:
                      description: |-
                        Stackable version of the product, e.g. `23.4`, `23.4.1` or `0.0.0-dev`.
                        If not specified, the operator will use its own version, e.g. `23.4.1`.
                        When using a nightly operator or a pr version, it will use the nightly `0.0.0-dev` image.
                      nullable: true
                      type: string
                  type: object
                nodes:
                  description: |-
                    This struct represents a role - e.g. HDFS datanodes or Trino workers. It has a key-value-map containing
                    all the roleGroups that are part of this role. Additionally, there is a `config`, which is configurable
                    at the role *and* roleGroup level. Everything at roleGroup level is merged on top of what is configured
                    on role level. There is also a second form of config, which can only be configured
                    at role level, the `roleConfig`.
                    You can learn more about this in the
                    [Roles and role group concept documentation](https://docs.stackable.tech/home/nightly/concepts/roles-and-role-groups).
                  properties:
                    cliOverrides:
                      additionalProperties:
                        type: string
                      default: {}
                      type: object
                    config:
                      default: {}
                      properties:
                        affinity:
                          default:
                            nodeAffinity: null
                            nodeSelector: null
                            podAffinity: null
                            podAntiAffinity: null
                          description: |-
                            These configuration settings control
                            [Pod placement](https://docs.stackable.tech/home/nightly/concepts/operations/pod_placement).
                          properties:
                            nodeAffinity:
                              description: Same as the `spec.affinity.nodeAffinity` field on the Pod, see the [Kubernetes docs](https://kubernetes.io/docs/concepts/scheduling-eviction/assign-pod-node)
                              nullable: true
                              type: object
                              x-kubernetes-preserve-unknown-fields: true
                            nodeSelector:
                              additionalProperties:
                                type: string
                              description: Simple key-value pairs forming a nodeSelector, see the [Kubernetes docs](https://kubernetes.io/docs/concepts/scheduling-eviction/assign-pod-node)
                              nullable: true
                              type: object
                            podAffinity:
                              description: Same as the `spec.affinity.podAffinity` field on the Pod, see the [Kubernetes docs](https://kubernetes.io/docs/concepts/scheduling-eviction/assign-pod-node)
                              nullable: true
                              type: object
                              x-kubernetes-preserve-unknown-fields: true
                            podAntiAffinity:
                              description: Same as the `spec.affinity.podAntiAffinity` field on the Pod, see the [Kubernetes docs](https://kubernetes.io/docs/concepts/scheduling-eviction/assign-pod-node)
                              nullable: true
                              type: object
                              x-kubernetes-preserve-unknown-fields: true
                          type: object
                        gracefulShutdownTimeout:
                          description: |-
                            Time period Pods have to gracefully shut down, e.g. `30m`, `1h` or `2d`. Consult the
                            operator documentation for details.
                          nullable: true
                          type: string
                        listenerClass:
                          description: |-
                            This field controls which
                            [ListenerClass](https://docs.stackable.tech/home/nightly/listener-operator/listenerclass.html)
                            is used to expose the HTTP communication.
                          maxLength: 253
                          minLength: 1
                          nullable: true
                          pattern: ^[a-z0-9]([-a-z0-9]*[a-z0-9])?(\.[a-z0-9]([-a-z0-9]*[a-z0-9])?)*$
                          type: string
                        logging:
                          default:
                            containers: {}
                            enableVectorAgent: null
                          description: Logging configuration, learn more in the [logging concept documentation](https://docs.stackable.tech/home/nightly/concepts/logging).
                          properties:
                            containers:
                              additionalProperties:
                                anyOf:
                                  - required:
                                      - custom
                                  - {}
                                description: Log configuration of the container
                                properties:
                                  console:
                                    description: Configuration for the console appender
                                    nullable: true
                                    properties:
                                      level:
                                        description: |-
                                          The log level threshold.
                                          Log events with a lower log level are discarded.
                                        enum:
                                          - TRACE
                                          - DEBUG
                                          - INFO
                                          - WARN
                                          - ERROR
                                          - FATAL
                                          - NONE
                                          - null
                                        nullable: true
                                        type: string
                                    type: object
                                  custom:
                                    description: Custom log configuration provided in a ConfigMap
                                    properties:
                                      configMap:
                                        description: ConfigMap containing the log configuration files
                                        nullable: true
                                        type: string
                                    type: object
                                  file:
                                    description: Configuration for the file appender
                                    nullable: true
                                    properties:
                                      level:
                                        description: |-
                                          The log level threshold.
                                          Log events with a lower log level are discarded.
                                        enum:
                                          - TRACE
                                          - DEBUG
                                          - INFO
                                          - WARN
                                          - ERROR
                                          - FATAL
                                          - NONE
                                          - null
                                        nullable: true
                                        type: string
                                    type: object
                                  loggers:
                                    additionalProperties:
                                      description: Configuration of a logger
                                      properties:
                                        level:
                                          description: |-
                                            The log level threshold.
                                            Log events with a lower log level are discarded.
                                          enum:
                                            - TRACE
                                            - DEBUG
                                            - INFO
                                            - WARN
                                            - ERROR
                                            - FATAL
                                            - NONE
                                            - null
                                          nullable: true
                                          type: string
                                      type: object
                                    default: {}
                                    description: Configuration per logger
                                    type: object
                                type: object
                              description: Log configuration per container.
                              type: object
                            enableVectorAgent:
                              description: Wether or not to deploy a container with the Vector log agent.
                              nullable: true
                              type: boolean
                          type: object
                        nodeRoles:
                          description: |-
                            Roles of the OpenSearch node.

                            Consult the [node roles
                            documentation](https://docs.stackable.tech/home/nightly/opensearch/usage-guide/node-roles) for details.
                          items:
                            enum:
                              - cluster_manager
                              - coordinating_only
                              - data
                              - ingest
                              - remote_cluster_client
                              - warm
                              - search
                            type: string
                          nullable: true
                          type: array
                        requestedSecretLifetime:
                          description: |-
                            Request secret (currently only autoTls certificates) lifetime from the secret operator, e.g. `7d`, or `30d`.
                            This can be shortened by the `maxCertificateLifetime` setting on the SecretClass issuing the TLS certificate.

                            Defaults to 1d.
                          nullable: true
                          type: string
                        resources:
                          default:
                            cpu:
                              max: null
                              min: null
                            memory:
                              limit: null
                              runtimeLimits: {}
                            storage:
                              data:
                                capacity: null
                          description: |-
                            Resource usage is configured here, this includes CPU usage, memory usage and disk storage
                            usage, if this role needs any.
                          properties:
                            cpu:
                              default:
                                max: null
                                min: null
                              properties:
                                max:
                                  description: |-
                                    The maximum amount of CPU cores that can be requested by Pods.
                                    Equivalent to the `limit` for Pod resource configuration.
                                    Cores are specified either as a decimal point number or as milli units.
                                    For example:`1.5` will be 1.5 cores, also written as `1500m`.
                                  nullable: true
                                  type: string
                                min:
                                  description: |-
                                    The minimal amount of CPU cores that Pods need to run.
                                    Equivalent to the `request` for Pod resource configuration.
                                    Cores are specified either as a decimal point number or as milli units.
                                    For example:`1.5` will be 1.5 cores, also written as `1500m`.
                                  nullable: true
                                  type: string
                              type: object
                            memory:
                              properties:
                                limit:
                                  description: |-
                                    The maximum amount of memory that should be available to the Pod.
                                    Specified as a byte [Quantity](https://kubernetes.io/docs/reference/kubernetes-api/common-definitions/quantity/),
                                    which means these suffixes are supported: E, P, T, G, M, k.
                                    You can also use the power-of-two equivalents: Ei, Pi, Ti, Gi, Mi, Ki.
                                    For example, the following represent roughly the same value:
                                    `128974848, 129e6, 129M,  128974848000m, 123Mi`
                                  nullable: true
                                  type: string
                                runtimeLimits:
                                  description: Additional options that can be specified.
                                  type: object
                              type: object
                            storage:
                              properties:
                                data:
                                  default:
                                    capacity: null
                                  properties:
                                    capacity:
                                      description: "Quantity is a fixed-point representation of a number. It provides convenient marshaling/unmarshaling in JSON and YAML, in addition to String() and AsInt64() accessors.\n\nThe serialization format is:\n\n``` <quantity>        ::= <signedNumber><suffix>\n\n\t(Note that <suffix> may be empty, from the \"\" case in <decimalSI>.)\n\n<digit>           ::= 0 | 1 | ... | 9 <digits>          ::= <digit> | <digit><digits> <number>          ::= <digits> | <digits>.<digits> | <digits>. | .<digits> <sign>            ::= \"+\" | \"-\" <signedNumber>    ::= <number> | <sign><number> <suffix>          ::= <binarySI> | <decimalExponent> | <decimalSI> <binarySI>        ::= Ki | Mi | Gi | Ti | Pi | Ei\n\n\t(International System of units; See: http://physics.nist.gov/cuu/Units/binary.html)\n\n<decimalSI>       ::= m | \"\" | k | M | G | T | P | E\n\n\t(Note that 1024 = 1Ki but 1000 = 1k; I didn't choose the capitalization.)\n\n<decimalExponent> ::= \"e\" <signedNumber> | \"E\" <signedNumber> ```\n\nNo matter which of the three exponent forms is used, no quantity may represent a number greater than 2^63-1 in magnitude, nor may it have more than 3 decimal places. Numbers larger or more precise will be capped or rounded up. (E.g.: 0.1m will rounded up to 1m.) This may be extended in the future if we require larger or smaller quantities.\n\nWhen a Quantity is parsed from a string, it will remember the type of suffix it had, and will use the same type again when it is serialized.\n\nBefore serializing, Quantity will be put in \"canonical form\". This means that Exponent/suffix will be adjusted up or down (with a corresponding increase or decrease in Mantissa) such that:\n\n- No precision is lost - No fractional digits will be emitted - The exponent (or suffix) is as large as possible.\n\nThe sign will be omitted unless the number is negative.\n\nExamples:\n\n- 1.5 will be serialized as \"1500m\" - 1.5Gi will be serialized as \"1536Mi\"\n\nNote that the quantity will NEVER be internally represented by a floating point number. That is the whole point of this exercise.\n\nNon-canonical values will still parse as long as they are well formed, but will be re-emitted in their canonical form. (So always use canonical form, or don't diff.)\n\nThis format is intended to make it difficult to use these numbers without writing some sort of special handling code in the hopes that that will cause implementors to also use a fixed point implementation."
                                      nullable: true
                                      type: string
                                    selectors:
                                      description: A label selector is a label query over a set of resources. The result of matchLabels and matchExpressions are ANDed. An empty label selector matches all objects. A null label selector matches no objects.
                                      nullable: true
                                      properties:
                                        matchExpressions:
                                          description: matchExpressions is a list of label selector requirements. The requirements are ANDed.
                                          items:
                                            description: A label selector requirement is a selector that contains values, a key, and an operator that relates the key and values.
                                            properties:
                                              key:
                                                description: key is the label key that the selector applies to.
                                                type: string
                                              operator:
                                                description: operator represents a key's relationship to a set of values. Valid operators are In, NotIn, Exists and DoesNotExist.
                                                type: string
                                              values:
                                                description: values is an array of string values. If the operator is In or NotIn, the values array must be non-empty. If the operator is Exists or DoesNotExist, the values array must be empty. This array is replaced during a strategic merge patch.
                                                items:
                                                  type: string
                                                type: array
                                            required:
                                              - key
                                              - operator
                                            type: object
                                          type: array
                                        matchLabels:
                                          additionalProperties:
                                            type: string
                                          description: matchLabels is a map of {key,value} pairs. A single {key,value} in the matchLabels map is equivalent to an element of matchExpressions, whose key field is "key", the operator is "In", and the values array contains only "value". The requirements are ANDed.
                                          type: object
                                      type: object
                                    storageClass:
                                      nullable: true
                                      type: string
                                  type: object
                              type: object
                          type: object
                      type: object
                    configOverrides:
                      additionalProperties:
                        additionalProperties:
                          type: string
                        type: object
                      default: {}
                      description: |-
                        The `configOverrides` can be used to configure properties in product config files
                        that are not exposed in the CRD. Read the
                        [config overrides documentation](https://docs.stackable.tech/home/nightly/concepts/overrides#config-overrides)
                        and consult the operator specific usage guide documentation for details on the
                        available config files and settings for the specific product.
                      type: object
                    envOverrides:
                      additionalProperties:
                        type: string
                      default: {}
                      description: |-
                        `envOverrides` configure environment variables to be set in the Pods.
                        It is a map from strings to strings - environment variables and the value to set.
                        Read the
                        [environment variable overrides documentation](https://docs.stackable.tech/home/nightly/concepts/overrides#env-overrides)
                        for more information and consult the operator specific usage guide to find out about
                        the product specific environment variables that are available.
                      type: object
                    podOverrides:
                      default: {}
                      description: |-
                        In the `podOverrides` property you can define a
                        [PodTemplateSpec](https://kubernetes.io/docs/reference/generated/kubernetes-api/v1.27/#podtemplatespec-v1-core)
                        to override any property that can be set on a Kubernetes Pod.
                        Read the
                        [Pod overrides documentation](https://docs.stackable.tech/home/nightly/concepts/overrides#pod-overrides)
                        for more information.
                      type: object
                      x-kubernetes-preserve-unknown-fields: true
                    roleConfig:
                      default:
                        podDisruptionBudget:
                          enabled: true
                          maxUnavailable: null
                      description: This is a product-agnostic RoleConfig, which is sufficient for most of the products.
                      properties:
                        podDisruptionBudget:
                          default:
                            enabled: true
                            maxUnavailable: null
                          description: |-
                            This struct is used to configure:

                            1. If PodDisruptionBudgets are created by the operator
                            2. The allowed number of Pods to be unavailable (`maxUnavailable`)

                            Learn more in the
                            [allowed Pod disruptions documentation](https://docs.stackable.tech/home/nightly/concepts/operations/pod_disruptions).
                          properties:
                            enabled:
                              default: true
                              description: |-
                                Whether a PodDisruptionBudget should be written out for this role.
                                Disabling this enables you to specify your own - custom - one.
                                Defaults to true.
                              type: boolean
                            maxUnavailable:
                              description: |-
                                The number of Pods that are allowed to be down because of voluntary disruptions.
                                If you don't explicitly set this, the operator will use a sane default based
                                upon knowledge about the individual product.
                              format: uint16
                              maximum: 65535.0
                              minimum: 0.0
                              nullable: true
                              type: integer
                          type: object
                      type: object
                    roleGroups:
                      additionalProperties:
                        description: |-
                          Variant of [`stackable_operator::role_utils::GenericProductSpecificCommonConfig`] that
                          implements [`Merge`]
                        properties:
                          cliOverrides:
                            additionalProperties:
                              type: string
                            default: {}
                            type: object
                          config:
                            default: {}
                            properties:
                              affinity:
                                default:
                                  nodeAffinity: null
                                  nodeSelector: null
                                  podAffinity: null
                                  podAntiAffinity: null
                                description: |-
                                  These configuration settings control
                                  [Pod placement](https://docs.stackable.tech/home/nightly/concepts/operations/pod_placement).
                                properties:
                                  nodeAffinity:
                                    description: Same as the `spec.affinity.nodeAffinity` field on the Pod, see the [Kubernetes docs](https://kubernetes.io/docs/concepts/scheduling-eviction/assign-pod-node)
                                    nullable: true
                                    type: object
                                    x-kubernetes-preserve-unknown-fields: true
                                  nodeSelector:
                                    additionalProperties:
                                      type: string
                                    description: Simple key-value pairs forming a nodeSelector, see the [Kubernetes docs](https://kubernetes.io/docs/concepts/scheduling-eviction/assign-pod-node)
                                    nullable: true
                                    type: object
                                  podAffinity:
                                    description: Same as the `spec.affinity.podAffinity` field on the Pod, see the [Kubernetes docs](https://kubernetes.io/docs/concepts/scheduling-eviction/assign-pod-node)
                                    nullable: true
                                    type: object
                                    x-kubernetes-preserve-unknown-fields: true
                                  podAntiAffinity:
                                    description: Same as the `spec.affinity.podAntiAffinity` field on the Pod, see the [Kubernetes docs](https://kubernetes.io/docs/concepts/scheduling-eviction/assign-pod-node)
                                    nullable: true
                                    type: object
                                    x-kubernetes-preserve-unknown-fields: true
                                type: object
                              gracefulShutdownTimeout:
                                description: |-
                                  Time period Pods have to gracefully shut down, e.g. `30m`, `1h` or `2d`. Consult the
                                  operator documentation for details.
                                nullable: true
                                type: string
                              listenerClass:
                                description: |-
                                  This field controls which
                                  [ListenerClass](https://docs.stackable.tech/home/nightly/listener-operator/listenerclass.html)
                                  is used to expose the HTTP communication.
                                maxLength: 253
                                minLength: 1
                                nullable: true
                                pattern: ^[a-z0-9]([-a-z0-9]*[a-z0-9])?(\.[a-z0-9]([-a-z0-9]*[a-z0-9])?)*$
                                type: string
                              logging:
                                default:
                                  containers: {}
                                  enableVectorAgent: null
                                description: Logging configuration, learn more in the [logging concept documentation](https://docs.stackable.tech/home/nightly/concepts/logging).
                                properties:
                                  containers:
                                    additionalProperties:
                                      anyOf:
                                        - required:
                                            - custom
                                        - {}
                                      description: Log configuration of the container
                                      properties:
                                        console:
                                          description: Configuration for the console appender
                                          nullable: true
                                          properties:
                                            level:
                                              description: |-
                                                The log level threshold.
                                                Log events with a lower log level are discarded.
                                              enum:
                                                - TRACE
                                                - DEBUG
                                                - INFO
                                                - WARN
                                                - ERROR
                                                - FATAL
                                                - NONE
                                                - null
                                              nullable: true
                                              type: string
                                          type: object
                                        custom:
                                          description: Custom log configuration provided in a ConfigMap
                                          properties:
                                            configMap:
                                              description: ConfigMap containing the log configuration files
                                              nullable: true
                                              type: string
                                          type: object
                                        file:
                                          description: Configuration for the file appender
                                          nullable: true
                                          properties:
                                            level:
                                              description: |-
                                                The log level threshold.
                                                Log events with a lower log level are discarded.
                                              enum:
                                                - TRACE
                                                - DEBUG
                                                - INFO
                                                - WARN
                                                - ERROR
                                                - FATAL
                                                - NONE
                                                - null
                                              nullable: true
                                              type: string
                                          type: object
                                        loggers:
                                          additionalProperties:
                                            description: Configuration of a logger
                                            properties:
                                              level:
                                                description: |-
                                                  The log level threshold.
                                                  Log events with a lower log level are discarded.
                                                enum:
                                                  - TRACE
                                                  - DEBUG
                                                  - INFO
                                                  - WARN
                                                  - ERROR
                                                  - FATAL
                                                  - NONE
                                                  - null
                                                nullable: true
                                                type: string
                                            type: object
                                          default: {}
                                          description: Configuration per logger
                                          type: object
                                      type: object
                                    description: Log configuration per container.
                                    type: object
                                  enableVectorAgent:
                                    description: Wether or not to deploy a container with the Vector log agent.
                                    nullable: true
                                    type: boolean
                                type: object
                              nodeRoles:
                                description: |-
                                  Roles of the OpenSearch node.

                                  Consult the [node roles
                                  documentation](https://docs.stackable.tech/home/nightly/opensearch/usage-guide/node-roles) for details.
                                items:
                                  enum:
                                    - cluster_manager
                                    - coordinating_only
                                    - data
                                    - ingest
                                    - remote_cluster_client
                                    - warm
                                    - search
                                  type: string
                                nullable: true
                                type: array
                              requestedSecretLifetime:
                                description: |-
                                  Request secret (currently only autoTls certificates) lifetime from the secret operator, e.g. `7d`, or `30d`.
                                  This can be shortened by the `maxCertificateLifetime` setting on the SecretClass issuing the TLS certificate.

                                  Defaults to 1d.
                                nullable: true
                                type: string
                              resources:
                                default:
                                  cpu:
                                    max: null
                                    min: null
                                  memory:
                                    limit: null
                                    runtimeLimits: {}
                                  storage:
                                    data:
                                      capacity: null
                                description: |-
                                  Resource usage is configured here, this includes CPU usage, memory usage and disk storage
                                  usage, if this role needs any.
                                properties:
                                  cpu:
                                    default:
                                      max: null
                                      min: null
                                    properties:
                                      max:
                                        description: |-
                                          The maximum amount of CPU cores that can be requested by Pods.
                                          Equivalent to the `limit` for Pod resource configuration.
                                          Cores are specified either as a decimal point number or as milli units.
                                          For example:`1.5` will be 1.5 cores, also written as `1500m`.
                                        nullable: true
                                        type: string
                                      min:
                                        description: |-
                                          The minimal amount of CPU cores that Pods need to run.
                                          Equivalent to the `request` for Pod resource configuration.
                                          Cores are specified either as a decimal point number or as milli units.
                                          For example:`1.5` will be 1.5 cores, also written as `1500m`.
                                        nullable: true
                                        type: string
                                    type: object
                                  memory:
                                    properties:
                                      limit:
                                        description: |-
                                          The maximum amount of memory that should be available to the Pod.
                                          Specified as a byte [Quantity](https://kubernetes.io/docs/reference/kubernetes-api/common-definitions/quantity/),
                                          which means these suffixes are supported: E, P, T, G, M, k.
                                          You can also use the power-of-two equivalents: Ei, Pi, Ti, Gi, Mi, Ki.
                                          For example, the following represent roughly the same value:
                                          `128974848, 129e6, 129M,  128974848000m, 123Mi`
                                        nullable: true
                                        type: string
                                      runtimeLimits:
                                        description: Additional options that can be specified.
                                        type: object
                                    type: object
                                  storage:
                                    properties:
                                      data:
                                        default:
                                          capacity: null
                                        properties:
                                          capacity:
                                            description: "Quantity is a fixed-point representation of a number. It provides convenient marshaling/unmarshaling in JSON and YAML, in addition to String() and AsInt64() accessors.\n\nThe serialization format is:\n\n``` <quantity>        ::= <signedNumber><suffix>\n\n\t(Note that <suffix> may be empty, from the \"\" case in <decimalSI>.)\n\n<digit>           ::= 0 | 1 | ... | 9 <digits>          ::= <digit> | <digit><digits> <number>          ::= <digits> | <digits>.<digits> | <digits>. | .<digits> <sign>            ::= \"+\" | \"-\" <signedNumber>    ::= <number> | <sign><number> <suffix>          ::= <binarySI> | <decimalExponent> | <decimalSI> <binarySI>        ::= Ki | Mi | Gi | Ti | Pi | Ei\n\n\t(International System of units; See: http://physics.nist.gov/cuu/Units/binary.html)\n\n<decimalSI>       ::= m | \"\" | k | M | G | T | P | E\n\n\t(Note that 1024 = 1Ki but 1000 = 1k; I didn't choose the capitalization.)\n\n<decimalExponent> ::= \"e\" <signedNumber> | \"E\" <signedNumber> ```\n\nNo matter which of the three exponent forms is used, no quantity may represent a number greater than 2^63-1 in magnitude, nor may it have more than 3 decimal places. Numbers larger or more precise will be capped or rounded up. (E.g.: 0.1m will rounded up to 1m.) This may be extended in the future if we require larger or smaller quantities.\n\nWhen a Quantity is parsed from a string, it will remember the type of suffix it had, and will use the same type again when it is serialized.\n\nBefore serializing, Quantity will be put in \"canonical form\". This means that Exponent/suffix will be adjusted up or down (with a corresponding increase or decrease in Mantissa) such that:\n\n- No precision is lost - No fractional digits will be emitted - The exponent (or suffix) is as large as possible.\n\nThe sign will be omitted unless the number is negative.\n\nExamples:\n\n- 1.5 will be serialized as \"1500m\" - 1.5Gi will be serialized as \"1536Mi\"\n\nNote that the quantity will NEVER be internally represented by a floating point number. That is the whole point of this exercise.\n\nNon-canonical values will still parse as long as they are well formed, but will be re-emitted in their canonical form. (So always use canonical form, or don't diff.)\n\nThis format is intended to make it difficult to use these numbers without writing some sort of special handling code in the hopes that that will cause implementors to also use a fixed point implementation."
                                            nullable: true
                                            type: string
                                          selectors:
                                            description: A label selector is a label query over a set of resources. The result of matchLabels and matchExpressions are ANDed. An empty label selector matches all objects. A null label selector matches no objects.
                                            nullable: true
                                            properties:
                                              matchExpressions:
                                                description: matchExpressions is a list of label selector requirements. The requirements are ANDed.
                                                items:
                                                  description: A label selector requirement is a selector that contains values, a key, and an operator that relates the key and values.
                                                  properties:
                                                    key:
                                                      description: key is the label key that the selector applies to.
                                                      type: string
                                                    operator:
                                                      description: operator represents a key's relationship to a set of values. Valid operators are In, NotIn, Exists and DoesNotExist.
                                                      type: string
                                                    values:
                                                      description: values is an array of string values. If the operator is In or NotIn, the values array must be non-empty. If the operator is Exists or DoesNotExist, the values array must be empty. This array is replaced during a strategic merge patch.
                                                      items:
                                                        type: string
                                                      type: array
                                                  required:
                                                    - key
                                                    - operator
                                                  type: object
                                                type: array
                                              matchLabels:
                                                additionalProperties:
                                                  type: string
                                                description: matchLabels is a map of {key,value} pairs. A single {key,value} in the matchLabels map is equivalent to an element of matchExpressions, whose key field is "key", the operator is "In", and the values array contains only "value". The requirements are ANDed.
                                                type: object
                                            type: object
                                          storageClass:
                                            nullable: true
                                            type: string
                                        type: object
                                    type: object
                                type: object
                            type: object
                          configOverrides:
                            additionalProperties:
                              additionalProperties:
                                type: string
                              type: object
                            default: {}
                            description: |-
                              The `configOverrides` can be used to configure properties in product config files
                              that are not exposed in the CRD. Read the
                              [config overrides documentation](https://docs.stackable.tech/home/nightly/concepts/overrides#config-overrides)
                              and consult the operator specific usage guide documentation for details on the
                              available config files and settings for the specific product.
                            type: object
                          envOverrides:
                            additionalProperties:
                              type: string
                            default: {}
                            description: |-
                              `envOverrides` configure environment variables to be set in the Pods.
                              It is a map from strings to strings - environment variables and the value to set.
                              Read the
                              [environment variable overrides documentation](https://docs.stackable.tech/home/nightly/concepts/overrides#env-overrides)
                              for more information and consult the operator specific usage guide to find out about
                              the product specific environment variables that are available.
                            type: object
                          podOverrides:
                            default: {}
                            description: |-
                              In the `podOverrides` property you can define a
                              [PodTemplateSpec](https://kubernetes.io/docs/reference/generated/kubernetes-api/v1.27/#podtemplatespec-v1-core)
                              to override any property that can be set on a Kubernetes Pod.
                              Read the
                              [Pod overrides documentation](https://docs.stackable.tech/home/nightly/concepts/overrides#pod-overrides)
                              for more information.
                            type: object
                            x-kubernetes-preserve-unknown-fields: true
                          replicas:
                            format: uint16
                            maximum: 65535.0
                            minimum: 0.0
                            nullable: true
                            type: integer
                        type: object
                      type: object
                  required:
                    - roleGroups
                  type: object
              required:
                - image
                - nodes
              type: object
            status:
              nullable: true
              properties:
                conditions:
                  default: []
                  items:
                    properties:
                      lastTransitionTime:
                        description: Last time the condition transitioned from one status to another.
                        format: date-time
                        nullable: true
                        type: string
                      message:
                        description: A human readable message indicating details about the transition.
                        nullable: true
                        type: string
                      reason:
                        description: The reason for the condition's last transition.
                        nullable: true
                        type: string
                      status:
                        description: Status of the condition, one of True, False, Unknown.
                        enum:
                          - 'True'
                          - 'False'
                          - Unknown
                        type: string
                      type:
                        description: Type of deployment condition.
                        enum:
                          - Available
                          - Degraded
                          - Progressing
                          - ReconciliationPaused
                          - Stopped
                        type: string
                    required:
                      - status
                      - type
                    type: object
                  type: array
                discoveryHash:
                  description: An opaque value that changes every time a discovery detail does
                  nullable: true
                  type: string
              type: object
          required:
            - spec
          title: OpenSearchCluster
          type: object
      served: true
      storage: true
      subresources:
        status: {}<|MERGE_RESOLUTION|>--- conflicted
+++ resolved
@@ -30,8 +30,10 @@
               properties:
                 clusterConfig:
                   default:
-<<<<<<< HEAD
                     keystore: []
+                    tls:
+                      internalSecretClass: tls
+                      serverSecretClass: tls
                   description: Configuration that applies to all roles and role groups
                   properties:
                     keystore:
@@ -68,12 +70,6 @@
                           - secretKeyRef
                         type: object
                       type: array
-=======
-                    tls:
-                      internalSecretClass: tls
-                      serverSecretClass: tls
-                  description: Configuration that applies to all roles and role groups
-                  properties:
                     tls:
                       default:
                         internalSecretClass: tls
@@ -104,7 +100,6 @@
                           pattern: ^[a-z0-9]([-a-z0-9]*[a-z0-9])?(\.[a-z0-9]([-a-z0-9]*[a-z0-9])?)*$
                           type: string
                       type: object
->>>>>>> 7694293b
                     vectorAggregatorConfigMapName:
                       description: |-
                         Name of the Vector aggregator [discovery ConfigMap](https://docs.stackable.tech/home/nightly/concepts/service_discovery).
